--- conflicted
+++ resolved
@@ -65,13 +65,8 @@
 defuse-sep53.path = "sep53"
 defuse-serde-utils.path = "serde-utils"
 defuse-tip191.path = "tip191"
-<<<<<<< HEAD
 defuse-token-id = { path = "token-id", default-features = false }
-defuse-ton-connect.path = "ton-connect"
-=======
-defuse-token-id.path = "token-id"
 defuse-ton-connect = { path = "ton-connect", default-features = false, features = ["text"] }
->>>>>>> dcb3e958
 defuse-wnear.path = "wnear"
 
 defuse-randomness.path = "randomness"
