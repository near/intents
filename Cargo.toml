--- conflicted
+++ resolved
@@ -91,19 +91,13 @@
 derive_more = "2.0"
 digest = { version = "0.10", default-features = false }
 ed25519-dalek = { version = "2.1", default-features = false }
-<<<<<<< HEAD
 futures = "0.3"
-=======
 generic-array = "1"
->>>>>>> ef360985
 hex = "0.4"
 hex-literal = "1.0"
 impl-tools = "0.11"
 itertools = "0.14"
-<<<<<<< HEAD
 near-api = "0.8"
-=======
->>>>>>> ef360985
 near-api-types = "0.8"
 near-contract-standards = "5.20"
 near-crypto = "0.34"
@@ -119,13 +113,8 @@
 fastnum = "0.2.10"
 schemars = "0.8"
 serde_json = "1"
-<<<<<<< HEAD
-serde_with = "3.14"
-stellar-strkey = "0.0"
-=======
 serde_with = "3.9"
 stellar-strkey = "0.0.13"
->>>>>>> ef360985
 strum = { version = "0.27", features = ["derive"] }
 thiserror = "2"
 tlb-ton = { version = "0.5.6", default-features = false }
