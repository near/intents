[workspace]
resolver = "3"
members = [
    "admin-utils",
    "auth-call",
    "bitmap",
    "borsh-utils",
    "controller",
    "core",
    "crypto",
    "deadline",
    "defuse",
    "erc191",
    "escrow-swap",
    "fees",
    "io-utils",
    "map-utils",
    "near-utils",
    "nep245",
    "nep413",
    "nep461",
    "num-utils",
    "webauthn",
    "poa-factory",
    "poa-token",
    "price",
    "randomness",
    "sandbox",
    "sep53",
    "serde-utils",
    "tests",
    "test-utils",
    "tip191",
    "token-id",
    "ton-connect",
    "wnear",
]
default-members = ["defuse"]

[workspace.package]
edition = "2024"
repository = "https://github.com/near/intents"
version = "0.1.0"
rust-version = "1.86.0"

[workspace.dependencies]
defuse-admin-utils.path = "admin-utils"
defuse-auth-call.path = "auth-call"
defuse-bitmap.path = "bitmap"
defuse-borsh-utils.path = "borsh-utils"
defuse-controller.path = "controller"
defuse-core.path = "core"
defuse-crypto.path = "crypto"
defuse.path = "defuse"
defuse-deadline.path = "deadline"
defuse-erc191.path = "erc191"
defuse-escrow-swap.path = "escrow-swap"
defuse-fees.path = "fees"
defuse-io-utils.path = "io-utils"
defuse-map-utils.path = "map-utils"
defuse-near-utils.path = "near-utils"
defuse-nep245.path = "nep245"
defuse-nep413.path = "nep413"
defuse-nep461.path = "nep461"
defuse-num-utils.path = "num-utils"
defuse-webauthn.path = "webauthn"
defuse-poa-factory.path = "poa-factory"
defuse-poa-token.path = "poa-token"
defuse-price.path = "price"
defuse-sandbox.path = "sandbox"
defuse-sep53.path = "sep53"
defuse-serde-utils.path = "serde-utils"
defuse-tip191.path = "tip191"
defuse-token-id = { path = "token-id", default-features = false }
defuse-ton-connect = { path = "ton-connect", default-features = false, features = [
    "text",
] }
defuse-wnear.path = "wnear"

defuse-randomness.path = "randomness"
defuse-test-utils.path = "test-utils"

anyhow = "1"
arbitrary = "1"
arbitrary_with = "0.3"
array-util = "1"
bitflags = "2.9.1"
bnum = { version = "0.12", features = ["borsh"] }
chrono = { version = "0.4", default-features = false }
derive_more = "2.0"
digest = { version = "0.10", default-features = false }
ed25519-dalek = { version = "2.1", default-features = false }
futures = "0.3"
hex = "0.4"
hex-literal = "1.0"
impl-tools = "0.11"
itertools = "0.14"
near-account-id = "2"
near-api = "0.7"
near-api-types = "0.7"
near-contract-standards = "5.15"
near-crypto = "0.34.0-rc.2"
near-plugins = { git = "https://github.com/Near-One/near-plugins", tag = "v0.5.0" }
<<<<<<< HEAD
near-sdk = { version = "5.15", features = ["deterministic-accounts"] }
near-sandbox = "0.2"
=======
near-sdk = { version = "5.18", features = ["deterministic-accounts"] }
>>>>>>> 141a70d8
near-workspaces = "0.21"
cargo-near-build = "0.9.0"

p256 = { version = "0.13", default-features = false, features = ["ecdsa"] }
rand = "0.9"
rand_chacha = "0.9"
proptest = "1.5"
rstest = "0.25"
fastnum = "0.2.10"
schemars = "0.8"
serde_json = "1"
serde_with = "3.14"
stellar-strkey = "0.0"
strum = { version = "0.27", features = ["derive"] }
thiserror = "2"
tlb-ton = { version = "0.5.6", default-features = false }
tokio = { version = "1.45", default-features = false }

[patch.crates-io]
# near-sdk = { git = "https://github.com/near/near-sdk-rs", rev = "eabeecf676a97b73bc287915b36a8a8239967427" }
near-contract-standards = { git = "https://github.com/mitinarseny/near-sdk-rs.git", branch = "feat/deterministic-accounts-release" }
near-sdk = { git = "https://github.com/mitinarseny/near-sdk-rs.git", branch = "feat/deterministic-accounts-release" }
near-sdk-macros = { git = "https://github.com/mitinarseny/near-sdk-rs.git", branch = "feat/deterministic-accounts-release" }
near-sys = { git = "https://github.com/mitinarseny/near-sdk-rs.git", branch = "feat/deterministic-accounts-release" }
near-workspaces = { git = "https://github.com/mitinarseny/near-workspaces-rs.git", branch = "feat/deterministic-accounts-release" }
near-jsonrpc-client = { git = "https://github.com/mitinarseny/near-jsonrpc-client-rs.git", branch = "feat/deterministic-accounts-release" }

near-api = { git = "https://github.com/mitinarseny/near-api-rs", branch = "feat/deterministic-accounts-release" }
near-api-types = { git = "https://github.com/mitinarseny/near-api-rs", branch = "feat/deterministic-accounts-release" }

near-openapi-client = { git = "https://github.com/mitinarseny/near-openapi-client", branch = "feat/deterministic-accounts-release" }
near-openapi-types = { git = "https://github.com/mitinarseny/near-openapi-client", branch = "feat/deterministic-accounts-release" }

near-sandbox = { git = "https://github.com/mitinarseny/near-sandbox-rs", branch = "feat/deterministic-accounts-release" }

[workspace.lints.clippy]
all = { level = "deny", priority = -1 }
pedantic = { level = "deny", priority = -1 }
nursery = { level = "deny", priority = -1 }
as_conversions = { level = "deny", priority = -1 }

module_name_repetitions = "allow"
missing_errors_doc = "allow"
missing_panics_doc = "allow"
must_use_candidate = "allow"
unreadable_literal = "allow"
similar_names = "allow"
too_long_first_doc_paragraph = "allow"

[profile.release]
codegen-units = 1
opt-level = 3
lto = true
debug = false
strip = "symbols"
panic = "abort"
overflow-checks = true<|MERGE_RESOLUTION|>--- conflicted
+++ resolved
@@ -101,12 +101,8 @@
 near-contract-standards = "5.15"
 near-crypto = "0.34.0-rc.2"
 near-plugins = { git = "https://github.com/Near-One/near-plugins", tag = "v0.5.0" }
-<<<<<<< HEAD
-near-sdk = { version = "5.15", features = ["deterministic-accounts"] }
+near-sdk = { version = "5.18", features = ["deterministic-accounts"] }
 near-sandbox = "0.2"
-=======
-near-sdk = { version = "5.18", features = ["deterministic-accounts"] }
->>>>>>> 141a70d8
 near-workspaces = "0.21"
 cargo-near-build = "0.9.0"
 
