--- conflicted
+++ resolved
@@ -58,12 +58,8 @@
 defuse-test-utils.path = "test-utils"
 
 anyhow = "1"
-<<<<<<< HEAD
 bitflags = "2.9.0"
-bnum = { version = "0.12", features = ["borsh"] }
-=======
 bnum = { version = "0.13", features = ["borsh"] }
->>>>>>> 40687076
 chrono = { version = "0.4", default-features = false }
 derive_more = "2.0"
 ed25519-dalek = { version = "2.1.1", default-features = false }
