[workspace]
resolver = "3"
members = [
    "admin-utils",
    "auth-call",
    "bitmap",
    "borsh-utils",
    "controller",
    "core",
    "crypto",
    "deadline",
    "defuse",
    "erc191",
    "fees",
    "io-utils",
    "map-utils",
    "near-utils",
    "nep245",
    "nep413",
    "nep461",
    "num-utils",
    "webauthn",
    "poa-factory",
    "poa-token",
    "randomness",
    "sep53",
    "serde-utils",
    "tests",
    "test-utils",
    "tip191",
    "token-id",
    "ton-connect",
    "wnear",
]
default-members = ["defuse"]

[workspace.package]
edition = "2024"
repository = "https://github.com/near/intents"
version = "0.1.0"
rust-version = "1.86.0"

[workspace.dependencies]
defuse-admin-utils.path = "admin-utils"
defuse-auth-call.path = "auth-call"
defuse-bitmap.path = "bitmap"
defuse-borsh-utils.path = "borsh-utils"
defuse-controller.path = "controller"
defuse-core.path = "core"
defuse-crypto.path = "crypto"
defuse.path = "defuse"
defuse-deadline.path = "deadline"
defuse-erc191.path = "erc191"
defuse-fees.path = "fees"
defuse-io-utils.path = "io-utils"
defuse-map-utils.path = "map-utils"
defuse-near-utils.path = "near-utils"
defuse-nep245.path = "nep245"
defuse-nep413.path = "nep413"
defuse-nep461.path = "nep461"
defuse-num-utils.path = "num-utils"
defuse-webauthn.path = "webauthn"
defuse-poa-factory.path = "poa-factory"
defuse-poa-token.path = "poa-token"
defuse-sep53.path = "sep53"
defuse-serde-utils.path = "serde-utils"
defuse-tip191.path = "tip191"
defuse-token-id = { path = "token-id", default-features = false }
defuse-ton-connect = { path = "ton-connect", default-features = false, features = [
    "text",
] }
defuse-wnear.path = "wnear"

defuse-randomness.path = "randomness"
defuse-test-utils.path = "test-utils"

anyhow = "1"
arbitrary = "1"
arbitrary_with = "0.3"
array-util = "1"
bitflags = "2.9.1"
bnum = { version = "0.13", features = ["borsh"] }
chrono = { version = "0.4", default-features = false }
derive_more = "2.0"
digest = { version = "0.10", default-features = false }
ed25519-dalek = { version = "2.1", default-features = false }
hex = "0.4"
hex-literal = "1.0"
impl-tools = "0.11"
itertools = "0.14"
near-account-id = "2"
near-contract-standards = "5.15"
near-crypto = "0.34.0-rc.2"
near-plugins = { git = "https://github.com/Near-One/near-plugins", tag = "v0.5.0" }
<<<<<<< HEAD
near-sdk = { version = "5.15", features = ["deterministic-accounts"] }
near-workspaces = "0.21"
=======
near-sdk = "5.18"
near-workspaces = "0.20"
>>>>>>> 3686b76a
cargo-near-build = "0.9.0"

p256 = { version = "0.13", default-features = false, features = ["ecdsa"] }
rand = "0.9"
rand_chacha = "0.9"
proptest = "1.5"
rstest = "0.25"
schemars = "0.8"
serde_json = "1"
serde_with = "3.9"
stellar-strkey = "0.0"
strum = { version = "0.27", features = ["derive"] }
thiserror = "2"
tlb-ton = { version = "0.5.6", default-features = false }
tokio = { version = "1.45", default-features = false }

<<<<<<< HEAD
[patch.crates-io]
# near-sdk = { git = "https://github.com/near/near-sdk-rs", rev = "eabeecf676a97b73bc287915b36a8a8239967427" }
near-contract-standards = { git = "https://github.com/mitinarseny/near-sdk-rs.git", branch = "feat/deterministic-accounts-release" }
near-sdk = { git = "https://github.com/mitinarseny/near-sdk-rs.git", branch = "feat/deterministic-accounts-release" }
near-sdk-macros = { git = "https://github.com/mitinarseny/near-sdk-rs.git", branch = "feat/deterministic-accounts-release" }
near-sys = { git = "https://github.com/mitinarseny/near-sdk-rs.git", branch = "feat/deterministic-accounts-release" }
near-workspaces = { git = "https://github.com/mitinarseny/near-workspaces-rs.git", branch = "feat/deterministic-accounts-release" }
near-jsonrpc-client = { git = "https://github.com/mitinarseny/near-jsonrpc-client-rs.git", branch = "feat/deterministic-accounts-release" }

# near-api = { git = "https://github.com/mitinarseny/near-api-rs", branch = "feat/deterministic-accounts-release" }
# near-api-types = { git = "https://github.com/mitinarseny/near-api-rs", branch = "feat/deterministic-accounts-release" }

# near-openapi-client = { git = "https://github.com/mitinarseny/near-openapi-client", branch = "feat/deterministic-accounts-release" }
# near-openapi-types = { git = "https://github.com/mitinarseny/near-openapi-client", branch = "feat/deterministic-accounts-release" }

# near-sandbox = { git = "https://github.com/mitinarseny/near-sandbox-rs", branch = "feat/deterministic-accounts-release" }

=======
>>>>>>> 3686b76a
[workspace.lints.clippy]
all = { level = "deny", priority = -1 }
pedantic = { level = "deny", priority = -1 }
nursery = { level = "deny", priority = -1 }
as_conversions = { level = "deny", priority = -1 }

module_name_repetitions = "allow"
missing_errors_doc = "allow"
missing_panics_doc = "allow"
must_use_candidate = "allow"
unreadable_literal = "allow"
similar_names = "allow"
too_long_first_doc_paragraph = "allow"

[profile.release]
codegen-units = 1
opt-level = 3
lto = true
debug = false
strip = "symbols"
panic = "abort"
overflow-checks = true<|MERGE_RESOLUTION|>--- conflicted
+++ resolved
@@ -92,13 +92,8 @@
 near-contract-standards = "5.15"
 near-crypto = "0.34.0-rc.2"
 near-plugins = { git = "https://github.com/Near-One/near-plugins", tag = "v0.5.0" }
-<<<<<<< HEAD
-near-sdk = { version = "5.15", features = ["deterministic-accounts"] }
+near-sdk = { version = "5.18", features = ["deterministic-accounts"] }
 near-workspaces = "0.21"
-=======
-near-sdk = "5.18"
-near-workspaces = "0.20"
->>>>>>> 3686b76a
 cargo-near-build = "0.9.0"
 
 p256 = { version = "0.13", default-features = false, features = ["ecdsa"] }
@@ -115,7 +110,6 @@
 tlb-ton = { version = "0.5.6", default-features = false }
 tokio = { version = "1.45", default-features = false }
 
-<<<<<<< HEAD
 [patch.crates-io]
 # near-sdk = { git = "https://github.com/near/near-sdk-rs", rev = "eabeecf676a97b73bc287915b36a8a8239967427" }
 near-contract-standards = { git = "https://github.com/mitinarseny/near-sdk-rs.git", branch = "feat/deterministic-accounts-release" }
@@ -133,8 +127,6 @@
 
 # near-sandbox = { git = "https://github.com/mitinarseny/near-sandbox-rs", branch = "feat/deterministic-accounts-release" }
 
-=======
->>>>>>> 3686b76a
 [workspace.lints.clippy]
 all = { level = "deny", priority = -1 }
 pedantic = { level = "deny", priority = -1 }
