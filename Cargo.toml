[workspace]
resolver = "3"
members = [
    "admin-utils",
    "auth-call",
    "bitmap",
    "borsh-utils",
    "controller",
    "core",
    "crypto",
    "deadline",
    "defuse",
    "erc191",
    "fees",
    "io-utils",
    "map-utils",
    "near-utils",
    "nep245",
    "nep413",
    "nep461",
    "num-utils",
    "webauthn",
    "poa-factory",
    "poa-token",
    "randomness",
    "sep53",
    "serde-utils",
    "tests",
    "test-utils",
    "tip191",
    "token-id",
    "ton-connect",
    "wnear",
    "sandbox"
]
default-members = ["defuse"]

[workspace.package]
edition = "2024"
repository = "https://github.com/near/intents"
version = "0.1.0"
rust-version = "1.86.0"

[workspace.dependencies]
defuse-admin-utils.path = "admin-utils"
defuse-auth-call.path = "auth-call"
defuse-bitmap.path = "bitmap"
defuse-borsh-utils.path = "borsh-utils"
defuse-controller.path = "controller"
defuse-core.path = "core"
defuse-crypto.path = "crypto"
defuse.path = "defuse"
defuse-deadline.path = "deadline"
defuse-erc191.path = "erc191"
defuse-fees.path = "fees"
defuse-io-utils.path = "io-utils"
defuse-map-utils.path = "map-utils"
defuse-near-utils.path = "near-utils"
defuse-nep245.path = "nep245"
defuse-nep413.path = "nep413"
defuse-nep461.path = "nep461"
defuse-num-utils.path = "num-utils"
defuse-webauthn.path = "webauthn"
defuse-poa-factory.path = "poa-factory"
defuse-poa-token.path = "poa-token"
defuse-sep53.path = "sep53"
defuse-serde-utils.path = "serde-utils"
defuse-tip191.path = "tip191"
defuse-token-id = { path = "token-id", default-features = false }
defuse-ton-connect = { path = "ton-connect", default-features = false, features = [
    "text",
] }
defuse-wnear.path = "wnear"
defuse-sandbox.path = "sandbox"

defuse-randomness.path = "randomness"
defuse-test-utils.path = "test-utils"

anyhow = "1"
arbitrary = "1"
arbitrary_with = "0.3.2"
array-util = "1"
bitflags = "2.9.1"
bnum = { version = "0.13", features = ["borsh"] }
cargo-near-build = "0.9.0"
chrono = { version = "0.4", default-features = false }
derive_more = "2.0"
digest = { version = "0.10", default-features = false }
ed25519-dalek = { version = "2.1", default-features = false }
generic-array = "1"
hex = "0.4"
hex-literal = "1.0"
impl-tools = "0.11"
itertools = "0.14"
<<<<<<< HEAD
near-account-id = "1.1"
near-api = "0.7"
near-api-types = "0.7"
near-sandbox = "0.2"
near-contract-standards = "5.15"
near-crypto = "0.30"
near-plugins = { git = "https://github.com/Near-One/near-plugins", tag = "v0.5.0" }
near-sdk = "5.18"
near-workspaces = "0.20"
cargo-near-build = "0.9.0"
futures = "0.3"

p256 = { version = "0.13", default-features = false, features = ["ecdsa"] }
=======
near-api-types = "0.8"
near-contract-standards = "5.20"
near-crypto = "0.34"
near-plugins = { git = "https://github.com/Near-One/near-plugins", tag = "v0.5.0" }
near-sdk = "5.20"
near-workspaces = "0.22"
p256 = { version = "0.13.2", default-features = false, features = ["ecdsa"] }
>>>>>>> ef360985
rand = "0.9"
rand_chacha = "0.9"
proptest = "1.5"
rstest = "0.25"
schemars = "0.8"
serde_json = "1"
serde_with = "3.9"
stellar-strkey = "0.0.13"
strum = { version = "0.27", features = ["derive"] }
thiserror = "2"
tlb-ton = { version = "0.5.6", default-features = false }
tokio = { version = "1.45", default-features = false }

[workspace.lints.clippy]
all = { level = "deny", priority = -1 }
pedantic = { level = "deny", priority = -1 }
nursery = { level = "deny", priority = -1 }
as_conversions = { level = "deny", priority = -1 }

module_name_repetitions = "allow"
missing_errors_doc = "allow"
missing_panics_doc = "allow"
must_use_candidate = "allow"
unreadable_literal = "allow"
similar_names = "allow"
too_long_first_doc_paragraph = "allow"

[profile.release]
codegen-units = 1
opt-level = 3
lto = true
debug = false
strip = "symbols"
panic = "abort"
overflow-checks = true<|MERGE_RESOLUTION|>--- conflicted
+++ resolved
@@ -92,29 +92,19 @@
 hex-literal = "1.0"
 impl-tools = "0.11"
 itertools = "0.14"
-<<<<<<< HEAD
+
 near-account-id = "1.1"
-near-api = "0.7"
-near-api-types = "0.7"
-near-sandbox = "0.2"
-near-contract-standards = "5.15"
+near-api = "0.8.0"
+near-api-types = "0.8.0"
+near-sandbox = "0.3.2"
+near-contract-standards = "5.21"
 near-crypto = "0.30"
 near-plugins = { git = "https://github.com/Near-One/near-plugins", tag = "v0.5.0" }
 near-sdk = "5.18"
 near-workspaces = "0.20"
-cargo-near-build = "0.9.0"
 futures = "0.3"
+p256 = { version = "0.13.2", default-features = false, features = ["ecdsa"] }
 
-p256 = { version = "0.13", default-features = false, features = ["ecdsa"] }
-=======
-near-api-types = "0.8"
-near-contract-standards = "5.20"
-near-crypto = "0.34"
-near-plugins = { git = "https://github.com/Near-One/near-plugins", tag = "v0.5.0" }
-near-sdk = "5.20"
-near-workspaces = "0.22"
-p256 = { version = "0.13.2", default-features = false, features = ["ecdsa"] }
->>>>>>> ef360985
 rand = "0.9"
 rand_chacha = "0.9"
 proptest = "1.5"
