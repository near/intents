--- conflicted
+++ resolved
@@ -118,12 +118,7 @@
 stellar-strkey = "0.0"
 strum = { version = "0.27", features = ["derive"] }
 thiserror = "2"
-<<<<<<< HEAD
-tlbits = "0.5"
-tlb-ton = { version = "0.5", default-features = false }
-=======
 tlb-ton = { version = "0.5.6", default-features = false }
->>>>>>> a9ca733c
 tokio = { version = "1.45", default-features = false }
 
 [patch.crates-io]
