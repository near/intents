[package]
name = "defuse-core"
edition.workspace = true
version.workspace = true
rust-version.workspace = true
repository.workspace = true

[dependencies]
defuse-auth-call.workspace = true
defuse-bitmap.workspace = true
defuse-crypto = { workspace = true, features = ["serde"] }
defuse-erc191.workspace = true
defuse-nep245.workspace = true
defuse-nep413.workspace = true
defuse-map-utils.workspace = true
defuse-near-utils = { workspace = true, features = ["time"] }
defuse-num-utils.workspace = true
defuse-serde-utils.workspace = true
<<<<<<< HEAD
defuse-token-id.workspace = true
defuse-ton-connect.workspace = true
=======
>>>>>>> 93988997
defuse-sep53.workspace = true
defuse-tip191.workspace = true
defuse-token-id.workspace = true
defuse-ton-connect.workspace = true
defuse-webauthn.workspace = true

arbitrary = { workspace = true, optional = true }
arbitrary_with = { workspace = true, optional = true }
defuse-borsh-utils = { workspace = true, features = ["chrono"] }
chrono = { workspace = true, features = ["serde"] }
derive_more = { workspace = true, features = ["from"] }
hex.workspace = true
hex-literal.workspace = true
impl-tools.workspace = true
near-account-id.workspace = true
near-contract-standards.workspace = true
near-sdk.workspace = true
serde_with.workspace = true
strum.workspace = true
thiserror.workspace = true

[features]
abi = [
    "defuse-crypto/abi",
    "defuse-erc191/abi",
    "defuse-nep413/abi",
    "defuse-sep53/abi",
    "defuse-tip191/abi",
    "defuse-serde-utils/abi",
    "defuse-token-id/abi",
    "defuse-ton-connect/abi",
    "defuse-webauthn/abi",
]
arbitrary = [
    "dep:arbitrary",
    "dep:arbitrary_with",
    "defuse-bitmap/arbitrary",
    "defuse-crypto/arbitrary",
    "defuse-near-utils/arbitrary",
    "defuse-token-id/arbitrary",
]

[target.'cfg(not(target_arch = "wasm32"))'.dependencies]
chrono = { workspace = true, features = ["now"] }

[dev-dependencies]
defuse-test-utils.workspace = true
defuse-near-utils = { workspace = true, features = ["arbitrary"] }

arbitrary.workspace = true
arbitrary_with.workspace = true
hex-literal.workspace = true
itertools.workspace = true
near-sdk = { workspace = true, features = ["unit-testing"] }
rstest.workspace = true

[lints]
workspace = true<|MERGE_RESOLUTION|>--- conflicted
+++ resolved
@@ -16,11 +16,6 @@
 defuse-near-utils = { workspace = true, features = ["time"] }
 defuse-num-utils.workspace = true
 defuse-serde-utils.workspace = true
-<<<<<<< HEAD
-defuse-token-id.workspace = true
-defuse-ton-connect.workspace = true
-=======
->>>>>>> 93988997
 defuse-sep53.workspace = true
 defuse-tip191.workspace = true
 defuse-token-id.workspace = true
