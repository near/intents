[package]
name = "defuse-crypto"
edition.workspace = true
version.workspace = true
rust-version.workspace = true
repository.workspace = true

[dependencies]
ed25519-dalek.workspace = true
generic-array = { workspace = true, features = ["compat-0_14"] }
hex.workspace = true
near-sdk = { workspace = true, features = ["unstable"] }
p256.workspace = true
strum.workspace = true
thiserror.workspace = true

<<<<<<< HEAD
near-api-types = { workspace = true, optional = true }
=======
arbitrary = { workspace = true, features = ["derive"], optional = true }
near-api-types = { workspace = true, optional = true }
serde_with = { workspace = true, optional = true }
>>>>>>> ef360985

[features]
abi = ["serde", "serde_with/schemars_0_8"]
arbitrary = ["dep:arbitrary"]
near-api-types = ["dep:near-api-types"]
serde = ["dep:serde_with"]
near-api-types = ["dep:near-api-types"]

[lints]
workspace = true

[dev-dependencies]
near-sdk = { workspace = true, features = ["unstable", "unit-testing"] }
rstest.workspace = true<|MERGE_RESOLUTION|>--- conflicted
+++ resolved
@@ -14,20 +14,15 @@
 strum.workspace = true
 thiserror.workspace = true
 
-<<<<<<< HEAD
-near-api-types = { workspace = true, optional = true }
-=======
 arbitrary = { workspace = true, features = ["derive"], optional = true }
 near-api-types = { workspace = true, optional = true }
 serde_with = { workspace = true, optional = true }
->>>>>>> ef360985
 
 [features]
 abi = ["serde", "serde_with/schemars_0_8"]
 arbitrary = ["dep:arbitrary"]
 near-api-types = ["dep:near-api-types"]
 serde = ["dep:serde_with"]
-near-api-types = ["dep:near-api-types"]
 
 [lints]
 workspace = true
