--- conflicted
+++ resolved
@@ -14,16 +14,11 @@
 strum.workspace = true
 thiserror.workspace = true
 
-<<<<<<< HEAD
-near-api-types = { workspace = true, optional = true }
-=======
 arbitrary = { workspace = true, features = ["derive"], optional = true }
 near-api-types = { workspace = true, optional = true }
 serde_with = { workspace = true, optional = true }
->>>>>>> ef360985
 
 [features]
-near-api-types = ["dep:near-api-types"]
 abi = ["serde", "serde_with/schemars_0_8"]
 arbitrary = ["dep:arbitrary"]
 near-api-types = ["dep:near-api-types"]
