--- conflicted
+++ resolved
@@ -212,10 +212,6 @@
     }
 };
 
-<<<<<<< HEAD
-
-=======
->>>>>>> ef360985
 #[cfg(test)]
 mod tests {
     use rstest::rstest;
