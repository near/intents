--- conflicted
+++ resolved
@@ -36,23 +36,17 @@
 thiserror.workspace = true
 
 [dev-dependencies]
-<<<<<<< HEAD
-=======
 defuse-test-utils.workspace = true
 hex.workspace = true
->>>>>>> 40687076
 rstest.workspace = true
 
 [features]
 abi = ["defuse-core/abi"]
 contract = [
-    "dep:defuse-wnear",
-    "dep:defuse-map-utils",
+    "dep:bitflags",
     "dep:defuse-bitmap",
     "dep:defuse-borsh-utils",
-<<<<<<< HEAD
-    "dep:bitflags",
-=======
     "dep:defuse-io-utils",
->>>>>>> 40687076
+    "dep:defuse-map-utils",
+    "dep:defuse-wnear",
 ]