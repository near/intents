--- conflicted
+++ resolved
@@ -37,11 +37,10 @@
 strum.workspace = true
 thiserror.workspace = true
 
-<<<<<<< HEAD
 defuse-sandbox = {workspace = true, optional = true}
 arbitrary = {workspace = true, optional = true}
 defuse-test-utils = {workspace = true, optional = true}
-=======
+
 [package.metadata.near.reproducible_build]
 image = "sourcescan/cargo-near:0.16.2-rust-1.86.0"
 image_digest = "sha256:74c24d4d912f893198b8b13e01d43e0f78f3b00b3df45bf555a707eb4918a54e"
@@ -55,7 +54,6 @@
     "--features=abi,contract",
     "--no-embed-abi",
 ]
->>>>>>> 6aa62048
 
 [features]
 abi = ["defuse-core/abi"]
@@ -84,18 +82,4 @@
 itertools.workspace = true
 proptest = { workspace = true }
 rstest.workspace = true
-near-sdk = { workspace = true, features = ["unit-testing"] }
-
-[package.metadata.near.reproducible_build]
-image = "sourcescan/cargo-near:0.16.2-rust-1.86.0"
-image_digest = "sha256:74c24d4d912f893198b8b13e01d43e0f78f3b00b3df45bf555a707eb4918a54e"
-passed_env = []
-container_build_command = [
-    "cargo",
-    "near",
-    "build",
-    "non-reproducible-wasm",
-    "--locked",
-    "--features=abi,contract",
-    "--no-embed-abi"
-]+near-sdk = { workspace = true, features = ["unit-testing"] }