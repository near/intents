use std::{
    borrow::Cow,
    io::{self, Read},
};

use bitflags::bitflags;
use defuse_bitmap::{U248, U256};
use defuse_borsh_utils::r#as::{As, BorshDeserializeAs, BorshSerializeAs};
use defuse_core::{
    Nonces,
    accounts::{AccountEvent, PublicKeyEvent},
    crypto::PublicKey,
    events::DefuseEvent,
    intents::account::SetAuthByPredecessorId,
};
use defuse_io_utils::ReadExt;
use defuse_near_utils::{Lock, NestPrefix, PanicOnClone};
use impl_tools::autoimpl;
use near_sdk::{
    AccountIdRef, BorshStorageKey, IntoStorageKey,
    borsh::{BorshDeserialize, BorshSerialize},
    near,
    store::{IterableSet, LookupMap},
};

use super::AccountState;

#[derive(Debug)]
#[autoimpl(Deref using self.0)]
#[autoimpl(DerefMut using self.0)]
#[autoimpl(AsRef using self.0)]
#[autoimpl(AsMut using self.0)]
#[near(serializers = [borsh])]
pub struct AccountEntry(
    #[borsh(
        deserialize_with = "As::<MaybeVersionedAccountEntry>::deserialize",
        serialize_with = "As::<MaybeVersionedAccountEntry>::serialize"
    )]
    pub Lock<Account>,
);

impl From<Lock<Account>> for AccountEntry {
    fn from(account: Lock<Account>) -> Self {
        Self(account)
    }
}

#[derive(Debug)]
#[near(serializers = [borsh])]
#[autoimpl(Deref using self.state)]
#[autoimpl(DerefMut using self.state)]
pub struct Account {
    nonces: Nonces<LookupMap<U248, U256>>,

    flags: AccountFlags,
    public_keys: IterableSet<PublicKey>,

    pub state: AccountState,

    prefix: Vec<u8>,
}

impl Account {
    #[inline]
    pub fn new<S>(prefix: S, me: &AccountIdRef) -> Self
    where
        S: IntoStorageKey,
    {
        let prefix = prefix.into_storage_key();

        Self {
            nonces: Nonces::new(LookupMap::new(
                prefix.as_slice().nest(AccountPrefix::Nonces),
            )),
            flags: (!me.get_account_type().is_implicit())
                .then_some(AccountFlags::IMPLICIT_PUBLIC_KEY_REMOVED)
                .unwrap_or_else(AccountFlags::empty),
            public_keys: IterableSet::new(prefix.as_slice().nest(AccountPrefix::PublicKeys)),
            state: AccountState::new(prefix.as_slice().nest(AccountPrefix::State)),
            prefix,
        }
    }

    #[inline]
    pub fn add_public_key(&mut self, me: &AccountIdRef, public_key: PublicKey) -> bool {
        if !self.maybe_add_public_key(me, public_key) {
            return false;
        }

        DefuseEvent::PublicKeyAdded(AccountEvent::new(
            Cow::Borrowed(me),
            PublicKeyEvent {
                public_key: Cow::Borrowed(&public_key),
            },
        ))
        .emit();

        true
    }

    #[inline]
    fn maybe_add_public_key(&mut self, me: &AccountIdRef, public_key: PublicKey) -> bool {
        if me == public_key.to_implicit_account_id() {
            let was_removed = self.implicit_public_key_removed();
            self.flags.remove(AccountFlags::IMPLICIT_PUBLIC_KEY_REMOVED);
            was_removed
        } else {
            self.public_keys.insert(public_key)
        }
    }

    #[inline]
    pub fn remove_public_key(&mut self, me: &AccountIdRef, public_key: &PublicKey) -> bool {
        if !self.maybe_remove_public_key(me, public_key) {
            return false;
        }

        DefuseEvent::PublicKeyRemoved(AccountEvent::new(
            Cow::Borrowed(me),
            PublicKeyEvent {
                public_key: Cow::Borrowed(public_key),
            },
        ))
        .emit();

        true
    }

    #[inline]
    fn maybe_remove_public_key(&mut self, me: &AccountIdRef, public_key: &PublicKey) -> bool {
        if me == public_key.to_implicit_account_id() {
            let was_removed = self.implicit_public_key_removed();
            self.flags.insert(AccountFlags::IMPLICIT_PUBLIC_KEY_REMOVED);
            !was_removed
        } else {
            self.public_keys.remove(public_key)
        }
    }

    #[inline]
    pub fn has_public_key(&self, me: &AccountIdRef, public_key: &PublicKey) -> bool {
        !self.implicit_public_key_removed() && me == public_key.to_implicit_account_id()
            || self.public_keys.contains(public_key)
    }

    #[inline]
    pub fn iter_public_keys(&self, me: &AccountIdRef) -> impl Iterator<Item = PublicKey> + '_ {
        self.public_keys.iter().copied().chain(
            (!self.implicit_public_key_removed())
                .then(|| PublicKey::from_implicit_account_id(me))
                .flatten(),
        )
    }

    #[inline]
    pub fn is_nonce_used(&self, nonce: U256) -> bool {
        self.nonces.is_used(nonce)
    }

    #[inline]
    pub fn commit_nonce(&mut self, n: U256) -> bool {
        self.nonces.commit(n)
    }

    #[inline]
    const fn implicit_public_key_removed(&self) -> bool {
        self.flags
            .contains(AccountFlags::IMPLICIT_PUBLIC_KEY_REMOVED)
    }

    /// Returns whether authentication by PREDECESSOR is disabled.
    pub const fn is_auth_by_predecessor_id_disabled(&self) -> bool {
        self.flags
            .contains(AccountFlags::AUTH_BY_PREDECESSOR_ID_DISABLED)
    }

    /// Sets whether authentication by `PREDECESSOR_ID` is enabled.
    /// Returns whether authentication by `PREDECESSOR_ID` was enabled
    /// before.
    pub fn set_auth_by_predecessor_id(&mut self, me: &AccountIdRef, enable: bool) -> bool {
        let was_disabled = self.is_auth_by_predecessor_id_disabled();
        let toggle = was_disabled ^ !enable;
        if toggle {
            self.flags
                .toggle(AccountFlags::AUTH_BY_PREDECESSOR_ID_DISABLED);

            DefuseEvent::SetAuthByPredecessorId(AccountEvent::new(
                Cow::Borrowed(me),
                SetAuthByPredecessorId { enable },
            ))
            .emit();
        }
        !was_disabled
    }
}

#[derive(BorshSerialize, BorshStorageKey)]
#[borsh(crate = "::near_sdk::borsh")]
enum AccountPrefix {
    Nonces,
    PublicKeys,
    State,
}

/// This is a magic number that is used to differentiate between
/// borsh-serialized representations of legacy and versioned [`Account`]s:
/// * versioned [`Account`]s always start with this prefix
/// * legacy [`Account`] starts with other 4 bytes
///
/// This is safe to assume that legacy [`Account`] doesn't start with
/// this prefix, since the first 4 bytes in legacy [`Account`] were used
/// to detote the length of `prefix: Box<[u8]>` in [`LookupMap`] for
/// `nonces`. Given that the original prefix is reused for other fields of
/// [`Account`] for creating other nested prefixes, then the length of
/// this prefix can't be the maximum of what `Box<[u8]>` can be
/// serialized to.
const VERSIONED_MAGIC_PREFIX: u32 = u32::MAX;

/// Versioned [Account] state for de/serialization
#[derive(Debug)]
#[near(serializers = [borsh])]
enum VersionedAccountEntry<'a> {
    V0(Cow<'a, PanicOnClone<Account>>),
    V1(Cow<'a, PanicOnClone<Lock<Account>>>),
}

impl From<Account> for VersionedAccountEntry<'_> {
    fn from(value: Account) -> Self {
        Self::V0(Cow::Owned(value.into()))
    }
}

impl<'a> From<&'a Lock<Account>> for VersionedAccountEntry<'a> {
    fn from(value: &'a Lock<Account>) -> Self {
        // always serialize as latest version
        Self::V1(Cow::Borrowed(PanicOnClone::from_ref(value)))
    }
}

impl From<VersionedAccountEntry<'_>> for Lock<Account> {
    fn from(versioned: VersionedAccountEntry<'_>) -> Self {
        // Borsh always deserializes into `Cow::Owned`, so it's
        // safe to call `Cow::<PanicOnClone<_>>::into_owned()` here.
        match versioned {
            VersionedAccountEntry::V0(account) => account.into_owned().into_inner().into(),
            VersionedAccountEntry::V1(account) => account.into_owned().into_inner(),
        }
    }
}

struct MaybeVersionedAccountEntry;

impl BorshDeserializeAs<Lock<Account>> for MaybeVersionedAccountEntry {
    fn deserialize_as<R>(reader: &mut R) -> io::Result<Lock<Account>>
    where
        R: io::Read,
    {
        let mut buf = Vec::new();
        // There will always be 4 bytes for u32:
        // * either `VERSIONED_MAGIC_PREFIX`,
        // * or u32 for `Account.nonces.prefix`
        let prefix = u32::deserialize_reader(&mut reader.tee(&mut buf))?;

        if prefix == VERSIONED_MAGIC_PREFIX {
            VersionedAccountEntry::deserialize_reader(reader)
        } else {
            Account::deserialize_reader(
                // prepend already consumed part of the reader
                &mut buf.chain(reader),
            )
            .map(Into::into)
        }
        .map(Into::into)
    }
}

impl BorshSerializeAs<Lock<Account>> for MaybeVersionedAccountEntry {
    fn serialize_as<W>(source: &Lock<Account>, writer: &mut W) -> io::Result<()>
    where
        W: io::Write,
    {
        (
            // always serialize as versioned and prepend magic prefix
            VERSIONED_MAGIC_PREFIX,
            VersionedAccountEntry::from(source),
        )
            .serialize(writer)
    }
}

#[derive(Debug, Clone, Copy, PartialEq, Eq)]
#[near(serializers = [borsh])]
#[repr(transparent)]
struct AccountFlags(u8);

bitflags! {
    impl AccountFlags: u8 {
        // It was a legacy `implicit_public_key_removed: bool`
        // flag in previous version. It's safe to migrate here,
        // since borsh serializes `bool` to 0u8/1u8
        const IMPLICIT_PUBLIC_KEY_REMOVED     = 1 << 0;
        const AUTH_BY_PREDECESSOR_ID_DISABLED = 1 << 1;
    }
}

#[cfg(test)]
mod tests {
    use defuse_core::tokens::TokenId;
    use defuse_test_utils::random::{Rng, Seed, make_seedable_rng, random_seed};
    use near_sdk::borsh;
    use rstest::rstest;
<<<<<<< HEAD
=======

    use crate::contract::{Prefix, accounts::AccountsPrefix};
>>>>>>> 40687076

    use super::*;

    #[rstest]
    #[test]
    fn legacy_upgrade(random_seed: Seed) {
        const ACCOUNT_ID: &AccountIdRef = AccountIdRef::new_or_panic("test.near");
        let ft = TokenId::Nep141("wrap.near".parse().unwrap());

        let mut rng = make_seedable_rng(random_seed);
        let nonce = rng.random();

        let serialized_legacy = {
            let mut legacy = Account::new(
                Prefix::Accounts
                    .into_storage_key()
                    .as_slice()
                    .nest(AccountsPrefix::Account(ACCOUNT_ID)),
                ACCOUNT_ID,
            );
            legacy.token_balances.add(ft.clone(), 123).unwrap();
            legacy.commit_nonce(nonce);
            borsh::to_vec(&legacy).expect("unable to serialize legacy Account")
        };

        let serialized_versioned = {
            let mut versioned: AccountEntry = borsh::from_slice(&serialized_legacy).unwrap();
            let account = versioned
                .lock()
                .expect("legacy accounts must be unlocked by default");
            assert_eq!(account.token_balances.amount_for(&ft), 123);
            assert!(account.is_nonce_used(nonce));
            borsh::to_vec(&versioned).expect("unable to serialize versioned account")
        };

        {
            let versioned: AccountEntry = borsh::from_slice(&serialized_versioned).unwrap();
            let account = versioned.as_locked().expect("should be locked by now");
            assert_eq!(account.token_balances.amount_for(&ft), 123);
            assert!(account.is_nonce_used(nonce));
        }
    }

    #[rstest]
    #[test]
    fn upgrade_to_flags(#[values(true, false)] implicit_public_key_removed: bool) {
        let serialized_legacy = borsh::to_vec(&implicit_public_key_removed).unwrap();
        let flags: AccountFlags = borsh::from_slice(&serialized_legacy).unwrap();
        assert_eq!(
            flags.contains(AccountFlags::IMPLICIT_PUBLIC_KEY_REMOVED),
            implicit_public_key_removed,
            "implicit_public_key_removed doesn't match"
        );
        assert_eq!(
            borsh::to_vec(&flags).unwrap(),
            serialized_legacy,
            "unknown flags set"
        );
    }
}<|MERGE_RESOLUTION|>--- conflicted
+++ resolved
@@ -309,11 +309,8 @@
     use defuse_test_utils::random::{Rng, Seed, make_seedable_rng, random_seed};
     use near_sdk::borsh;
     use rstest::rstest;
-<<<<<<< HEAD
-=======
 
     use crate::contract::{Prefix, accounts::AccountsPrefix};
->>>>>>> 40687076
 
     use super::*;
 
