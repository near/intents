use std::collections::{HashMap, HashSet};

use arbitrary_with::{Arbitrary, As, arbitrary};
use defuse_bitmap::U256;
<<<<<<< HEAD
use defuse_core::{crypto::PublicKey, token_id::TokenId};
use defuse_near_utils::arbitrary::ArbitraryAccountId;
=======
use defuse_core::{
    Nonces, Result,
    accounts::{AccountEvent, PublicKeyEvent},
    crypto::PublicKey,
    events::DefuseEvent,
    token_id::TokenId,
};
use defuse_near_utils::{NestPrefix, arbitrary::ArbitraryAccountId};
>>>>>>> 903c480e
use defuse_test_utils::random::make_arbitrary;
use near_sdk::{
    AccountId,
    borsh::{self},
};
use rstest::rstest;

use crate::contract::accounts::{
    Account,
    account::{AccountEntry, entry::AccountV0},
};

#[rstest]
fn legacy_upgrade(#[from(make_arbitrary)] data: AccountData) {
    let legacy = data.make_legacy_account();
    let serialized_legacy = borsh::to_vec(&legacy).expect("unable to serialize legacy Account");
    // we need to drop it, so all collections from near-sdk flush to storage
    drop(legacy);

    let mut versioned: AccountEntry = borsh::from_slice(&serialized_legacy).unwrap();
    data.assert_contained_in(
        versioned
            .lock()
            .expect("legacy accounts must be unlocked by default"),
    );
    let serialized_versioned = borsh::to_vec(&versioned).unwrap();
    drop(versioned);

    let versioned: AccountEntry = borsh::from_slice(&serialized_versioned).unwrap();
    data.assert_contained_in(versioned.as_locked().expect("should be locked by now"));
}

/// Data for creating [`AccountV0`]
#[derive(Arbitrary)]
struct AccountData {
    prefix: Vec<u8>,
    #[arbitrary(with = As::<ArbitraryAccountId>::arbitrary)]
    account_id: AccountId,

    public_keys: HashSet<PublicKey>,
    try_remove_implicit_public_key: bool,
    nonces: HashSet<U256>,
    token_balances: HashMap<TokenId, u128>,
}

impl AccountData {
    fn make_legacy_account(&self) -> AccountV0 {
        let mut legacy = AccountV0::new(self.prefix.as_slice(), &self.account_id);

        for &pk in &self.public_keys {
            assert!(legacy.add_public_key(&self.account_id, pk));
        }
        if let Some(implicit_pk) = PublicKey::from_implicit_account_id(&self.account_id)
            .filter(|_| self.try_remove_implicit_public_key)
        {
            assert!(legacy.remove_public_key(&self.account_id, &implicit_pk));
        }

        for &n in &self.nonces {
            assert!(legacy.commit_nonce(n).is_ok());
        }

        for (token_id, &amount) in &self.token_balances {
            assert!(
                legacy
                    .token_balances
                    .add(token_id.clone(), amount)
                    .is_some()
            );
        }

        legacy
    }

    fn assert_contained_in(&self, a: &Account) {
        for pk in &self.public_keys {
            assert!(a.has_public_key(&self.account_id, pk));
        }

        for &n in &self.nonces {
            assert!(a.is_nonce_used(n));
        }

        for (token_id, &amount) in &self.token_balances {
            assert_eq!(a.token_balances.amount_for(token_id), amount);
        }
    }
<<<<<<< HEAD
=======
}

// this is a copy of legacy implementation, so we can handle
// all mutations same way as they happened before
impl AccountV0 {
    #[inline]
    pub fn new<S>(prefix: S, me: &AccountIdRef) -> Self
    where
        S: IntoStorageKey,
    {
        let prefix = prefix.into_storage_key();

        Self {
            nonces: Nonces::new(LookupMap::new(
                prefix.as_slice().nest(AccountPrefix::Nonces),
            )),
            implicit_public_key_removed: !me.get_account_type().is_implicit(),
            public_keys: IterableSet::new(prefix.as_slice().nest(AccountPrefix::PublicKeys)),
            state: AccountState::new(prefix.as_slice().nest(AccountPrefix::State)),
            prefix,
        }
    }

    #[inline]
    #[must_use]
    pub fn add_public_key(&mut self, me: &AccountIdRef, public_key: PublicKey) -> bool {
        if !self.maybe_add_public_key(me, public_key) {
            return false;
        }

        DefuseEvent::PublicKeyAdded(AccountEvent::new(
            Cow::Borrowed(me),
            PublicKeyEvent {
                public_key: Cow::Borrowed(&public_key),
            },
        ))
        .emit();

        true
    }

    #[inline]
    #[must_use]
    fn maybe_add_public_key(&mut self, me: &AccountIdRef, public_key: PublicKey) -> bool {
        if me == public_key.to_implicit_account_id() {
            let was_removed = self.implicit_public_key_removed;
            self.implicit_public_key_removed = false;
            was_removed
        } else {
            self.public_keys.insert(public_key)
        }
    }

    #[inline]
    #[must_use]
    pub fn remove_public_key(&mut self, me: &AccountIdRef, public_key: &PublicKey) -> bool {
        if !self.maybe_remove_public_key(me, public_key) {
            return false;
        }

        DefuseEvent::PublicKeyRemoved(AccountEvent::new(
            Cow::Borrowed(me),
            PublicKeyEvent {
                public_key: Cow::Borrowed(public_key),
            },
        ))
        .emit();

        true
    }

    #[inline]
    #[must_use]
    fn maybe_remove_public_key(&mut self, me: &AccountIdRef, public_key: &PublicKey) -> bool {
        if me == public_key.to_implicit_account_id() {
            let was_removed = self.implicit_public_key_removed;
            self.implicit_public_key_removed = true;
            !was_removed
        } else {
            self.public_keys.remove(public_key)
        }
    }

    #[inline]
    pub fn commit_nonce(&mut self, n: U256) -> Result<()> {
        self.nonces.commit(n)
    }
}

#[derive(BorshSerialize, BorshStorageKey)]
#[borsh(crate = "::near_sdk::borsh")]
enum AccountPrefix {
    Nonces,
    PublicKeys,
    State,
>>>>>>> 903c480e
}<|MERGE_RESOLUTION|>--- conflicted
+++ resolved
@@ -2,10 +2,6 @@
 
 use arbitrary_with::{Arbitrary, As, arbitrary};
 use defuse_bitmap::U256;
-<<<<<<< HEAD
-use defuse_core::{crypto::PublicKey, token_id::TokenId};
-use defuse_near_utils::arbitrary::ArbitraryAccountId;
-=======
 use defuse_core::{
     Nonces, Result,
     accounts::{AccountEvent, PublicKeyEvent},
@@ -14,7 +10,6 @@
     token_id::TokenId,
 };
 use defuse_near_utils::{NestPrefix, arbitrary::ArbitraryAccountId};
->>>>>>> 903c480e
 use defuse_test_utils::random::make_arbitrary;
 use near_sdk::{
     AccountId,
@@ -102,102 +97,4 @@
             assert_eq!(a.token_balances.amount_for(token_id), amount);
         }
     }
-<<<<<<< HEAD
-=======
-}
-
-// this is a copy of legacy implementation, so we can handle
-// all mutations same way as they happened before
-impl AccountV0 {
-    #[inline]
-    pub fn new<S>(prefix: S, me: &AccountIdRef) -> Self
-    where
-        S: IntoStorageKey,
-    {
-        let prefix = prefix.into_storage_key();
-
-        Self {
-            nonces: Nonces::new(LookupMap::new(
-                prefix.as_slice().nest(AccountPrefix::Nonces),
-            )),
-            implicit_public_key_removed: !me.get_account_type().is_implicit(),
-            public_keys: IterableSet::new(prefix.as_slice().nest(AccountPrefix::PublicKeys)),
-            state: AccountState::new(prefix.as_slice().nest(AccountPrefix::State)),
-            prefix,
-        }
-    }
-
-    #[inline]
-    #[must_use]
-    pub fn add_public_key(&mut self, me: &AccountIdRef, public_key: PublicKey) -> bool {
-        if !self.maybe_add_public_key(me, public_key) {
-            return false;
-        }
-
-        DefuseEvent::PublicKeyAdded(AccountEvent::new(
-            Cow::Borrowed(me),
-            PublicKeyEvent {
-                public_key: Cow::Borrowed(&public_key),
-            },
-        ))
-        .emit();
-
-        true
-    }
-
-    #[inline]
-    #[must_use]
-    fn maybe_add_public_key(&mut self, me: &AccountIdRef, public_key: PublicKey) -> bool {
-        if me == public_key.to_implicit_account_id() {
-            let was_removed = self.implicit_public_key_removed;
-            self.implicit_public_key_removed = false;
-            was_removed
-        } else {
-            self.public_keys.insert(public_key)
-        }
-    }
-
-    #[inline]
-    #[must_use]
-    pub fn remove_public_key(&mut self, me: &AccountIdRef, public_key: &PublicKey) -> bool {
-        if !self.maybe_remove_public_key(me, public_key) {
-            return false;
-        }
-
-        DefuseEvent::PublicKeyRemoved(AccountEvent::new(
-            Cow::Borrowed(me),
-            PublicKeyEvent {
-                public_key: Cow::Borrowed(public_key),
-            },
-        ))
-        .emit();
-
-        true
-    }
-
-    #[inline]
-    #[must_use]
-    fn maybe_remove_public_key(&mut self, me: &AccountIdRef, public_key: &PublicKey) -> bool {
-        if me == public_key.to_implicit_account_id() {
-            let was_removed = self.implicit_public_key_removed;
-            self.implicit_public_key_removed = true;
-            !was_removed
-        } else {
-            self.public_keys.remove(public_key)
-        }
-    }
-
-    #[inline]
-    pub fn commit_nonce(&mut self, n: U256) -> Result<()> {
-        self.nonces.commit(n)
-    }
-}
-
-#[derive(BorshSerialize, BorshStorageKey)]
-#[borsh(crate = "::near_sdk::borsh")]
-enum AccountPrefix {
-    Nonces,
-    PublicKeys,
-    State,
->>>>>>> 903c480e
 }