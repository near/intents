mod entry;

pub use self::entry::*;

use std::borrow::Cow;

use bitflags::bitflags;
use defuse_bitmap::{U248, U256};
use defuse_core::{
    Nonces, Result,
    accounts::{AccountEvent, PublicKeyEvent},
    crypto::PublicKey,
    events::DefuseEvent,
    intents::account::SetAuthByPredecessorId,
};

use defuse_near_utils::NestPrefix;
use impl_tools::autoimpl;
use near_sdk::{
    AccountIdRef, BorshStorageKey, IntoStorageKey,
    borsh::BorshSerialize,
    near,
    store::{IterableSet, LookupMap, key::Sha256},
};

use super::AccountState;

// NOTE: in order to migrate to a new version (even when adding new fields),
// see docs for `VersionedAccountEntry`
#[derive(Debug)]
#[near(serializers = [borsh])]
#[autoimpl(Deref using self.state)]
#[autoimpl(DerefMut using self.state)]
pub struct Account {
    nonces: MaybeOptimizedNonces,

    flags: AccountFlags,
    public_keys: IterableSet<PublicKey>,

    pub state: AccountState,

    prefix: Vec<u8>,
}

impl Account {
    #[inline]
    pub fn new<S>(prefix: S, me: &AccountIdRef) -> Self
    where
        S: IntoStorageKey,
    {
        let prefix = prefix.into_storage_key();

        Self {
            nonces: MaybeOptimizedNonces::new(prefix.as_slice()),
            flags: (!me.get_account_type().is_implicit())
                .then_some(AccountFlags::IMPLICIT_PUBLIC_KEY_REMOVED)
                .unwrap_or_else(AccountFlags::empty),
            public_keys: IterableSet::new(prefix.as_slice().nest(AccountPrefix::PublicKeys)),
            state: AccountState::new(prefix.as_slice().nest(AccountPrefix::State)),
            prefix,
        }
    }

    #[inline]
    #[must_use]
    pub fn add_public_key(&mut self, me: &AccountIdRef, public_key: PublicKey) -> bool {
        if !self.maybe_add_public_key(me, public_key) {
            return false;
        }

        DefuseEvent::PublicKeyAdded(AccountEvent::new(
            Cow::Borrowed(me),
            PublicKeyEvent {
                public_key: Cow::Borrowed(&public_key),
            },
        ))
        .emit();

        true
    }

    #[inline]
    #[must_use]
    fn maybe_add_public_key(&mut self, me: &AccountIdRef, public_key: PublicKey) -> bool {
        if me == public_key.to_implicit_account_id() {
            let was_removed = self.is_implicit_public_key_removed();
            self.set_implicit_public_key_removed(false);
            was_removed
        } else {
            self.public_keys.insert(public_key)
        }
    }

    #[inline]
    #[must_use]
    pub fn remove_public_key(&mut self, me: &AccountIdRef, public_key: &PublicKey) -> bool {
        if !self.maybe_remove_public_key(me, public_key) {
            return false;
        }

        DefuseEvent::PublicKeyRemoved(AccountEvent::new(
            Cow::Borrowed(me),
            PublicKeyEvent {
                public_key: Cow::Borrowed(public_key),
            },
        ))
        .emit();

        true
    }

    #[inline]
    #[must_use]
    fn maybe_remove_public_key(&mut self, me: &AccountIdRef, public_key: &PublicKey) -> bool {
        if me == public_key.to_implicit_account_id() {
            let was_removed = self.is_implicit_public_key_removed();
            self.set_implicit_public_key_removed(true);
            !was_removed
        } else {
            self.public_keys.remove(public_key)
        }
    }

    #[inline]
    pub fn has_public_key(&self, me: &AccountIdRef, public_key: &PublicKey) -> bool {
        !self.is_implicit_public_key_removed() && me == public_key.to_implicit_account_id()
            || self.public_keys.contains(public_key)
    }

    #[inline]
    pub fn iter_public_keys(&self, me: &AccountIdRef) -> impl Iterator<Item = PublicKey> + '_ {
        self.public_keys.iter().copied().chain(
            (!self.is_implicit_public_key_removed())
                .then(|| PublicKey::from_implicit_account_id(me))
                .flatten(),
        )
    }

    #[inline]
    pub fn is_nonce_used(&self, nonce: U256) -> bool {
        unimplemented!()

        // self.nonces.is_used(nonce)
    }

    #[inline]
<<<<<<< HEAD
    #[must_use]
    pub fn commit_nonce(&mut self, n: U256) -> bool {
        unimplemented!()
        // self.nonces.commit(n)
=======
    pub fn commit_nonce(&mut self, n: U256) -> Result<()> {
        self.nonces.commit(n)
>>>>>>> 903c480e
    }

    /// Clears the nonce if it was expired.
    /// Returns whether the nonces was cleared. If the nonce has not expired yet, then returns `false`,
    /// regardless of whether it was previously committed or not.
    #[inline]
    pub fn clear_expired_nonce(&mut self, n: U256) -> bool {
        self.nonces.clear_expired(n)
    }

    #[inline]
    const fn is_implicit_public_key_removed(&self) -> bool {
        self.flags
            .contains(AccountFlags::IMPLICIT_PUBLIC_KEY_REMOVED)
    }

    #[inline]
    fn set_implicit_public_key_removed(&mut self, removed: bool) {
        self.flags
            .set(AccountFlags::IMPLICIT_PUBLIC_KEY_REMOVED, removed);
    }

    /// Returns whether authentication by PREDECESSOR is enabled.
    pub const fn is_auth_by_predecessor_id_enabled(&self) -> bool {
        !self
            .flags
            .contains(AccountFlags::AUTH_BY_PREDECESSOR_ID_DISABLED)
    }

    /// Sets whether authentication by `PREDECESSOR_ID` is enabled.
    /// Returns whether authentication by `PREDECESSOR_ID` was enabled
    /// before.
    pub fn set_auth_by_predecessor_id(&mut self, me: &AccountIdRef, enable: bool) -> bool {
        let was_enabled = self.is_auth_by_predecessor_id_enabled();
        let toggle = was_enabled ^ enable;
        if toggle {
            self.flags
                .toggle(AccountFlags::AUTH_BY_PREDECESSOR_ID_DISABLED);

            DefuseEvent::SetAuthByPredecessorId(AccountEvent::new(
                Cow::Borrowed(me),
                SetAuthByPredecessorId { enabled: enable },
            ))
            .emit();
        }
        was_enabled
    }
}

#[derive(Debug)]
#[near(serializers = [borsh])]
pub struct MaybeOptimizedNonces {
    legacy: Option<Nonces<LookupMap<U248, U256>>>,
    optimized: Nonces<LookupMap<U248, U256, Sha256>>,
}
impl MaybeOptimizedNonces {
    pub fn new<S>(prefix: S) -> Self
    where
        S: IntoStorageKey,
    {
        let prefix = prefix.into_storage_key();

        Self {
            //  NOTE: new nonces should not have an legacy part - this is a more efficient use of storage
            legacy: None,
            optimized: Nonces::new(LookupMap::with_hasher(
                prefix.as_slice().nest(AccountPrefix::OptimizedNonces),
            )),
        }
    }

    pub fn new_with_legacy<S>(prefix: S, legacy: Nonces<LookupMap<U248, U256>>) -> Self
    where
        S: IntoStorageKey,
    {
        let prefix = prefix.into_storage_key();

        Self {
            legacy: Some(legacy),
            optimized: Nonces::new(LookupMap::with_hasher(
                prefix.as_slice().nest(AccountPrefix::OptimizedNonces),
            )),
        }
    }
}

#[derive(BorshSerialize, BorshStorageKey)]
#[borsh(crate = "::near_sdk::borsh")]
enum AccountPrefix {
    Nonces,
    PublicKeys,
    State,
    OptimizedNonces,
}

#[derive(Debug, Clone, Copy, PartialEq, Eq)]
#[near(serializers = [borsh])]
#[repr(transparent)]
struct AccountFlags(u8);

bitflags! {
    impl AccountFlags: u8 {
        // It was a legacy `implicit_public_key_removed: bool`
        // flag in previous version. It's safe to migrate here,
        // since borsh serializes `bool` to 0u8/1u8
        const IMPLICIT_PUBLIC_KEY_REMOVED     = 1 << 0;
        const AUTH_BY_PREDECESSOR_ID_DISABLED = 1 << 1;
    }
}

#[cfg(test)]
mod tests {
    use super::*;

    use near_sdk::borsh;
    use rstest::rstest;

    #[rstest]
    #[test]
    fn upgrade_to_flags(#[values(true, false)] implicit_public_key_removed: bool) {
        let serialized_legacy = borsh::to_vec(&implicit_public_key_removed).unwrap();
        let flags: AccountFlags = borsh::from_slice(&serialized_legacy).unwrap();
        assert_eq!(
            flags.contains(AccountFlags::IMPLICIT_PUBLIC_KEY_REMOVED),
            implicit_public_key_removed,
            "implicit_public_key_removed doesn't match"
        );
        assert_eq!(
            borsh::to_vec(&flags).unwrap(),
            serialized_legacy,
            "unknown flags set"
        );
    }
}<|MERGE_RESOLUTION|>--- conflicted
+++ resolved
@@ -144,15 +144,8 @@
     }
 
     #[inline]
-<<<<<<< HEAD
-    #[must_use]
-    pub fn commit_nonce(&mut self, n: U256) -> bool {
-        unimplemented!()
-        // self.nonces.commit(n)
-=======
     pub fn commit_nonce(&mut self, n: U256) -> Result<()> {
         self.nonces.commit(n)
->>>>>>> 903c480e
     }
 
     /// Clears the nonce if it was expired.
