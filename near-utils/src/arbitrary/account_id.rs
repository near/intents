--- conflicted
+++ resolved
@@ -13,10 +13,6 @@
             AccountType::NamedAccount,
             AccountType::NearImplicitAccount,
             AccountType::EthImplicitAccount,
-<<<<<<< HEAD
-=======
-            AccountType::NamedAccount,
->>>>>>> 58bddbcf
             AccountType::NearDeterministicAccount,
         ])? {
             AccountType::NamedAccount => u.arbitrary_as::<_, ArbitraryNamedAccountId>(),
