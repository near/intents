use digest::{FixedOutput, HashMarker, OutputSizeUser, Update, consts::U32};
use near_sdk::env;

#[derive(Debug, Clone, Default)]
pub struct Sha256 {
    data: Vec<u8>,
}

impl Update for Sha256 {
    #[inline]
    fn update(&mut self, data: &[u8]) {
        self.data.extend(data);
    }
}

impl OutputSizeUser for Sha256 {
    type OutputSize = U32;
}

impl FixedOutput for Sha256 {
    #[inline]
    fn finalize_into(self, out: &mut digest::Output<Self>) {
        *out = self.finalize_fixed();
    }

    #[inline]
    fn finalize_fixed(self) -> digest::Output<Self> {
        env::sha256_array(&self.data).into()
    }
}

impl HashMarker for Sha256 {}

#[cfg(test)]
mod tests {
<<<<<<< HEAD
    use test_utils::random::{Seed, gen_random_bytes, make_seedable_rng, random_seed};
=======
    use defuse_test_utils::random::random_bytes;
>>>>>>> da6f57ec
    use digest::Digest;
    use near_sdk::CryptoHash;
    use rstest::rstest;

    use super::*;

    #[rstest]
    fn digest(random_bytes: Vec<u8>) {
        let got: CryptoHash = Sha256::digest(&random_bytes).into();
        assert_eq!(got, env::sha256_array(&random_bytes));
    }
}<|MERGE_RESOLUTION|>--- conflicted
+++ resolved
@@ -33,11 +33,7 @@
 
 #[cfg(test)]
 mod tests {
-<<<<<<< HEAD
-    use test_utils::random::{Seed, gen_random_bytes, make_seedable_rng, random_seed};
-=======
     use defuse_test_utils::random::random_bytes;
->>>>>>> da6f57ec
     use digest::Digest;
     use near_sdk::CryptoHash;
     use rstest::rstest;
