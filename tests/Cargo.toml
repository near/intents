--- conflicted
+++ resolved
@@ -9,17 +9,10 @@
 workspace = true
 
 [dev-dependencies]
-<<<<<<< HEAD
 defuse = { workspace = true, features = ["contract", "sandbox"] }
-defuse-near-utils = { workspace = true, features = ["arbitrary"] }
+defuse-near-utils = { workspace = true }
 defuse-poa-factory = { workspace = true, features = ["contract", "sandbox"] }
 defuse-serde-utils = { workspace = true }
-=======
-defuse = { workspace = true, features = ["contract", "arbitrary"] }
-defuse-near-utils.workspace = true
-defuse-poa-factory = { workspace = true, features = ["contract"] }
-defuse-serde-utils.workspace = true
->>>>>>> 6aa62048
 defuse-randomness.workspace = true
 defuse-test-utils.workspace = true
 defuse-sandbox.workspace = true
