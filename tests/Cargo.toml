[package]
name = "defuse-tests"
version.workspace = true
edition.workspace = true
rust-version.workspace = true
repository.workspace = true

[lints]
workspace = true

[dev-dependencies]
defuse = { workspace = true, features = ["contract"] }
defuse-poa-factory = { workspace = true, features = ["contract"] }
<<<<<<< HEAD
defuse-near-utils = { workspace = true }
defuse-serde-utils = { workspace = true }
=======
defuse-near-utils = { workspace = true, features = ["arbitrary"] }
>>>>>>> 2b906995
defuse-randomness.workspace = true
defuse-test-utils.workspace = true

anyhow.workspace = true
arbitrary.workspace = true
arbitrary_with = { workspace = true }
bnum = { workspace = true, features = ["rand"] }
chrono.workspace = true
derive_more.workspace = true
hex-literal.workspace = true
hex.workspace = true
impl-tools.workspace = true
near-crypto.workspace = true
near-sdk = { workspace = true, features = ["unit-testing"] }
near-workspaces.workspace = true
near-contract-standards.workspace = true
rstest.workspace = true
serde_json.workspace = true
strum.workspace = true
tokio = { workspace = true, features = ["macros"] }
tlb-ton = { workspace = true, features = ["arbitrary"] }<|MERGE_RESOLUTION|>--- conflicted
+++ resolved
@@ -10,13 +10,9 @@
 
 [dev-dependencies]
 defuse = { workspace = true, features = ["contract"] }
+defuse-near-utils = { workspace = true, features = ["arbitrary"] }
 defuse-poa-factory = { workspace = true, features = ["contract"] }
-<<<<<<< HEAD
-defuse-near-utils = { workspace = true }
 defuse-serde-utils = { workspace = true }
-=======
-defuse-near-utils = { workspace = true, features = ["arbitrary"] }
->>>>>>> 2b906995
 defuse-randomness.workspace = true
 defuse-test-utils.workspace = true
 
