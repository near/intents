--- conflicted
+++ resolved
@@ -119,11 +119,7 @@
 
     // try to add public key to locked account
     {
-<<<<<<< HEAD
-=======
-        let pk: PublicKey = u.arbitrary().unwrap();
-
->>>>>>> c99c11cc
+
         locked_account
             .add_public_key(env.defuse.id(), public_key)
             .await
@@ -293,20 +289,7 @@
         let nonce = locked_payload.extract_nonce().unwrap();
 
         env.defuse
-<<<<<<< HEAD
             .execute_intents(env.defuse.id(), [locked_payload])
-=======
-            .execute_intents(
-                env.defuse.id(),
-                [locked_account.sign_defuse_message(
-                    SigningStandard::Nep413,
-                    env.defuse.id(),
-                    nonce,
-                    Deadline::timeout(Duration::from_secs(120)),
-                    DefuseIntents { intents: [].into() },
-                )],
-            )
->>>>>>> c99c11cc
             .await
             .assert_err_contains(
                 DefuseError::AccountLocked(locked_account.id().clone()).to_string(),
