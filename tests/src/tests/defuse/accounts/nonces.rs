use arbitrary::{Arbitrary, Unstructured};
use chrono::{TimeDelta, Utc};
use defuse::{
    contract::Role,
    core::{Deadline, Nonce, Salt, intents::DefuseIntents},
};
use itertools::Itertools;

use std::time::Duration;
use tokio::time::sleep;

use defuse_test_utils::{
    asserts::ResultAssertsExt,
    random::{Rng, random_bytes, rng},
};
use near_sdk::AccountId;
use rstest::rstest;

use crate::{
    tests::defuse::{
<<<<<<< HEAD
        DefuseSigner, SigningStandard,
        accounts::AccountManagerExt,
        env::{Env, create_random_salted_nonce},
        intents::ExecuteIntentsExt,
        state::SaltManagerExt,
=======
        DefuseSigner, SigningStandard, accounts::AccountManagerExt, env::Env,
        garbage_collector::GarbageCollectorExt, intents::ExecuteIntentsExt, state::SaltManagerExt,
>>>>>>> 96fb4511
    },
    utils::acl::AclExt,
};

use futures::future::try_join_all;

#[tokio::test]
#[rstest]
async fn test_commit_nonces(random_bytes: Vec<u8>, #[notrace] mut rng: impl Rng) {
    let env = Env::builder().deployer_as_super_admin().build().await;
    let current_timestamp = Utc::now();
    let current_salt = env.defuse.current_salt(env.defuse.id()).await.unwrap();
    let timeout_delta = TimeDelta::days(1);
    let u = &mut Unstructured::new(&random_bytes);

    let user = env.create_user().await;

    // legacy nonce
    {
        let deadline = Deadline::MAX;
        let legacy_nonce = rng.random();

        env.defuse
            .execute_intents(
                env.defuse.id(),
                [user.sign_defuse_message(
                    SigningStandard::arbitrary(u).unwrap(),
                    env.defuse.id(),
                    legacy_nonce,
                    deadline,
                    DefuseIntents { intents: [].into() },
                )],
            )
            .await
            .unwrap();

        assert!(
            env.defuse
                .is_nonce_used(user.id(), &legacy_nonce)
                .await
                .unwrap(),
        );
    }

    // invalid salt
    {
        let deadline = Deadline::new(current_timestamp.checked_add_signed(timeout_delta).unwrap());
        let random_salt = Salt::arbitrary(u).unwrap();
        let salted = create_random_salted_nonce(random_salt, deadline, &mut rng);

        env.defuse
            .execute_intents(
                env.defuse.id(),
                [user.sign_defuse_message(
                    SigningStandard::arbitrary(u).unwrap(),
                    env.defuse.id(),
                    salted,
                    deadline,
                    DefuseIntents { intents: [].into() },
                )],
            )
            .await
            .assert_err_contains("invalid salt");
    }

    // deadline is greater than nonce
    {
        let deadline = Deadline::new(current_timestamp.checked_add_signed(timeout_delta).unwrap());
        let expired_nonce = create_random_salted_nonce(current_salt, deadline, &mut rng);

        env.defuse
            .execute_intents(
                env.defuse.id(),
                [user.sign_defuse_message(
                    SigningStandard::arbitrary(u).unwrap(),
                    env.defuse.id(),
                    expired_nonce,
                    Deadline::MAX,
                    DefuseIntents { intents: [].into() },
                )],
            )
            .await
            .assert_err_contains("deadline is greater than nonce");
    }

    // nonce is expired
    {
        let deadline = Deadline::new(current_timestamp.checked_sub_signed(timeout_delta).unwrap());
        let expired_nonce = create_random_salted_nonce(current_salt, deadline, &mut rng);

        env.defuse
            .execute_intents(
                env.defuse.id(),
                [user.sign_defuse_message(
                    SigningStandard::arbitrary(u).unwrap(),
                    env.defuse.id(),
                    expired_nonce,
                    deadline,
                    DefuseIntents { intents: [].into() },
                )],
            )
            .await
            .assert_err_contains("deadline has expired");
    }

    // nonce can be committed
    {
        let deadline = Deadline::new(current_timestamp.checked_add_signed(timeout_delta).unwrap());
        let expirable_nonce = create_random_salted_nonce(current_salt, deadline, &mut rng);

        env.defuse
            .execute_intents(
                env.defuse.id(),
                [user.sign_defuse_message(
                    SigningStandard::arbitrary(u).unwrap(),
                    env.defuse.id(),
                    expirable_nonce,
                    deadline,
                    DefuseIntents { intents: [].into() },
                )],
            )
            .await
            .unwrap();

        assert!(
            env.defuse
                .is_nonce_used(user.id(), &expirable_nonce)
                .await
                .unwrap(),
        );
    }

    // nonce can be committed with previous salt
    {
        env.acl_grant_role(env.defuse.id(), Role::SaltManager, user.id())
            .await
            .expect("failed to grant role");

        user.update_current_salt(env.defuse.id())
            .await
            .expect("unable to rotate salt");

        let deadline = Deadline::new(current_timestamp.checked_add_signed(timeout_delta).unwrap());
        let old_salt_nonce = create_random_salted_nonce(current_salt, deadline, &mut rng);

        env.defuse
            .execute_intents(
                env.defuse.id(),
                [user.sign_defuse_message(
                    SigningStandard::arbitrary(u).unwrap(),
                    env.defuse.id(),
                    old_salt_nonce,
                    deadline,
                    DefuseIntents { intents: [].into() },
                )],
            )
            .await
            .unwrap();

        assert!(
            env.defuse
                .is_nonce_used(user.id(), &old_salt_nonce)
                .await
                .unwrap(),
        );
    }

    // nonce can't be committed with invalidated salt
    {
        let current_salt = env.defuse.current_salt(env.defuse.id()).await.unwrap();
        user.invalidate_salts(env.defuse.id(), &[current_salt])
            .await
            .expect("unable to invalidate salt");

        let deadline = Deadline::new(current_timestamp.checked_add_signed(timeout_delta).unwrap());
        let invalid_salt_nonce = create_random_salted_nonce(current_salt, deadline, &mut rng);

        env.defuse
            .execute_intents(
                env.defuse.id(),
                [user.sign_defuse_message(
                    SigningStandard::arbitrary(u).unwrap(),
                    env.defuse.id(),
                    invalid_salt_nonce,
                    deadline,
                    DefuseIntents { intents: [].into() },
                )],
            )
            .await
            .assert_err_contains("invalid salt");
    }
}

#[tokio::test]
#[rstest]
async fn test_cleanup_nonces(#[notrace] mut rng: impl Rng) {
    const WAITING_TIME: TimeDelta = TimeDelta::seconds(3);

    let env = Env::builder().deployer_as_super_admin().build().await;
    let user = env.create_user().await;

    let current_timestamp = Utc::now();
    let current_salt = env.defuse.current_salt(env.defuse.id()).await.unwrap();

    let deadline = Deadline::new(
        current_timestamp
            .checked_add_signed(TimeDelta::seconds(1))
            .unwrap(),
    );

    let long_term_deadline = Deadline::new(
        current_timestamp
            .checked_add_signed(TimeDelta::hours(1))
            .unwrap(),
    );

    let legacy_nonce: Nonce = rng.random();
    let expirable_nonce = create_random_salted_nonce(current_salt, deadline, &mut rng);
    let long_term_expirable_nonce =
        create_random_salted_nonce(current_salt, long_term_deadline, &mut rng);

    // commit nonces
    {
        env.defuse
            .execute_intents(
                env.defuse.id(),
                [
                    user.sign_defuse_message(
                        SigningStandard::arbitrary(&mut Unstructured::new(
                            &rng.random::<[u8; 1]>(),
                        ))
                        .unwrap(),
                        env.defuse.id(),
                        legacy_nonce,
                        deadline,
                        DefuseIntents { intents: [].into() },
                    ),
                    user.sign_defuse_message(
                        SigningStandard::arbitrary(&mut Unstructured::new(
                            &rng.random::<[u8; 1]>(),
                        ))
                        .unwrap(),
                        env.defuse.id(),
                        expirable_nonce,
                        deadline,
                        DefuseIntents { intents: [].into() },
                    ),
                    user.sign_defuse_message(
                        SigningStandard::arbitrary(&mut Unstructured::new(
                            &rng.random::<[u8; 1]>(),
                        ))
                        .unwrap(),
                        env.defuse.id(),
                        long_term_expirable_nonce,
                        long_term_deadline,
                        DefuseIntents { intents: [].into() },
                    ),
                ],
            )
            .await
            .unwrap();
    }

    sleep(Duration::from_secs_f64(WAITING_TIME.as_seconds_f64())).await;

    // only DAO or garbage collector can cleanup nonces
    {
<<<<<<< HEAD
        user.cleanup_nonces(
            env.defuse.id(),
            &[(user.id().clone(), vec![expirable_nonce])],
        )
        .await
        .assert_err_contains("Insufficient permissions for method");
=======
        env.user1
            .cleanup_nonces(
                env.defuse.id(),
                vec![(env.user1.id().clone(), vec![expirable_nonce])],
            )
            .await
            .assert_err_contains("Insufficient permissions for method");
>>>>>>> 96fb4511
    }

    // nonce is expired
    {
        env.acl_grant_role(env.defuse.id(), Role::GarbageCollector, user.id())
            .await
            .expect("failed to grant role");

<<<<<<< HEAD
        user.cleanup_nonces(
            env.defuse.id(),
            &[(user.id().clone(), vec![expirable_nonce])],
        )
        .await
        .unwrap();
=======
        env.user1
            .cleanup_nonces(
                env.defuse.id(),
                vec![(env.user1.id().clone(), vec![expirable_nonce])],
            )
            .await
            .unwrap();
>>>>>>> 96fb4511

        assert!(
            !env.defuse
                .is_nonce_used(user.id(), &expirable_nonce)
                .await
                .unwrap(),
        );
    }

    // skip if nonce is legacy / already cleared / is not expired / user does not exist
    {
        let unknown_user: AccountId = "unknown-user.near".parse().unwrap();

<<<<<<< HEAD
        user.cleanup_nonces(
            env.defuse.id(),
            &[
                (user.id().clone(), vec![expirable_nonce]),
                (user.id().clone(), vec![legacy_nonce]),
                (user.id().clone(), vec![long_term_expirable_nonce]),
                (unknown_user, vec![expirable_nonce]),
            ],
        )
        .await
        .unwrap();
=======
        env.user1
            .cleanup_nonces(
                env.defuse.id(),
                vec![
                    (env.user1.id().clone(), vec![expirable_nonce]),
                    (env.user1.id().clone(), vec![legacy_nonce]),
                    (env.user1.id().clone(), vec![long_term_expirable_nonce]),
                    (unknown_user, vec![expirable_nonce]),
                ],
            )
            .await
            .unwrap();
>>>>>>> 96fb4511

        assert!(
            env.defuse
                .is_nonce_used(user.id(), &legacy_nonce)
                .await
                .unwrap(),
        );

        assert!(
            env.defuse
                .is_nonce_used(user.id(), &long_term_expirable_nonce)
                .await
                .unwrap(),
        );
    }

    // clean invalid salt
    {
        env.acl_grant_role(env.defuse.id(), Role::SaltManager, user.id())
            .await
            .expect("failed to grant role");

        user.invalidate_salts(env.defuse.id(), &[current_salt])
            .await
            .expect("unable to rotate salt");

<<<<<<< HEAD
        user.cleanup_nonces(
            env.defuse.id(),
            &[(user.id().clone(), vec![long_term_expirable_nonce])],
        )
        .await
        .unwrap();
=======
        env.user1
            .cleanup_nonces(
                env.defuse.id(),
                vec![(env.user1.id().clone(), vec![long_term_expirable_nonce])],
            )
            .await
            .unwrap();
>>>>>>> 96fb4511

        assert!(
            !env.defuse
                .is_nonce_used(user.id(), &long_term_expirable_nonce)
                .await
                .unwrap(),
        );
    }
}

#[tokio::test]
#[rstest]
async fn cleanup_multiple_nonces(
    #[notrace] mut rng: impl Rng,
    #[values(1, 10, 100)] nonce_count: usize,
) {
    const CHUNK_SIZE: usize = 10;
    const WAITING_TIME: TimeDelta = TimeDelta::seconds(3);

    let env = Env::builder().deployer_as_super_admin().build().await;
    let user = env.create_user().await;

    let mut nonces = Vec::with_capacity(nonce_count);
    let current_salt = env.defuse.current_salt(env.defuse.id()).await.unwrap();

    env.acl_grant_role(env.defuse.id(), Role::GarbageCollector, user.id())
        .await
        .expect("failed to grant role");

    for chunk in &(0..nonce_count).chunks(CHUNK_SIZE) {
        let current_timestamp = Utc::now();

        let intents = chunk
            .map(|_| {
                // commit expirable nonce
                let deadline =
                    Deadline::new(current_timestamp.checked_add_signed(WAITING_TIME).unwrap());
                let expirable_nonce = create_random_salted_nonce(current_salt, deadline, &mut rng);

                nonces.push(expirable_nonce);

                user.sign_defuse_message(
                    SigningStandard::Nep413,
                    env.defuse.id(),
                    expirable_nonce,
                    deadline,
                    DefuseIntents { intents: [].into() },
                )
            })
            .collect::<Vec<_>>();

        env.defuse
            .execute_intents(env.defuse.id(), intents)
            .await
            .unwrap();
    }

    sleep(Duration::from_secs_f64(WAITING_TIME.as_seconds_f64())).await;

<<<<<<< HEAD
    let gas_used = user
        .cleanup_nonces(env.defuse.id(), &[(user.id().clone(), nonces.clone())])
=======
    let gas_used = env
        .user1
        .cleanup_nonces(env.defuse.id(), vec![(env.user1.id().clone(), nonces)])
>>>>>>> 96fb4511
        .await
        .unwrap();

    let checks = try_join_all(
        nonces
            .iter()
            .map(|n| env.defuse.is_nonce_used(user.id(), n)),
    )
    .await
    .expect("Failed to check cleaned nonces");

    assert!(checks.into_iter().all(|is_used| !is_used));

    println!(
        "Gas used to clear {} nonces: {}",
        nonce_count,
        gas_used.total_gas_burnt(),
    );
}<|MERGE_RESOLUTION|>--- conflicted
+++ resolved
@@ -13,26 +13,21 @@
     asserts::ResultAssertsExt,
     random::{Rng, random_bytes, rng},
 };
+use futures::StreamExt;
 use near_sdk::AccountId;
 use rstest::rstest;
 
 use crate::{
     tests::defuse::{
-<<<<<<< HEAD
         DefuseSigner, SigningStandard,
         accounts::AccountManagerExt,
         env::{Env, create_random_salted_nonce},
+        garbage_collector::GarbageCollectorExt,
         intents::ExecuteIntentsExt,
         state::SaltManagerExt,
-=======
-        DefuseSigner, SigningStandard, accounts::AccountManagerExt, env::Env,
-        garbage_collector::GarbageCollectorExt, intents::ExecuteIntentsExt, state::SaltManagerExt,
->>>>>>> 96fb4511
     },
     utils::acl::AclExt,
 };
-
-use futures::future::try_join_all;
 
 #[tokio::test]
 #[rstest]
@@ -295,22 +290,12 @@
 
     // only DAO or garbage collector can cleanup nonces
     {
-<<<<<<< HEAD
         user.cleanup_nonces(
             env.defuse.id(),
-            &[(user.id().clone(), vec![expirable_nonce])],
+            vec![(user.id().clone(), vec![expirable_nonce])],
         )
         .await
         .assert_err_contains("Insufficient permissions for method");
-=======
-        env.user1
-            .cleanup_nonces(
-                env.defuse.id(),
-                vec![(env.user1.id().clone(), vec![expirable_nonce])],
-            )
-            .await
-            .assert_err_contains("Insufficient permissions for method");
->>>>>>> 96fb4511
     }
 
     // nonce is expired
@@ -319,22 +304,12 @@
             .await
             .expect("failed to grant role");
 
-<<<<<<< HEAD
         user.cleanup_nonces(
             env.defuse.id(),
-            &[(user.id().clone(), vec![expirable_nonce])],
+            vec![(user.id().clone(), vec![expirable_nonce])],
         )
         .await
         .unwrap();
-=======
-        env.user1
-            .cleanup_nonces(
-                env.defuse.id(),
-                vec![(env.user1.id().clone(), vec![expirable_nonce])],
-            )
-            .await
-            .unwrap();
->>>>>>> 96fb4511
 
         assert!(
             !env.defuse
@@ -348,10 +323,9 @@
     {
         let unknown_user: AccountId = "unknown-user.near".parse().unwrap();
 
-<<<<<<< HEAD
         user.cleanup_nonces(
             env.defuse.id(),
-            &[
+            vec![
                 (user.id().clone(), vec![expirable_nonce]),
                 (user.id().clone(), vec![legacy_nonce]),
                 (user.id().clone(), vec![long_term_expirable_nonce]),
@@ -360,20 +334,6 @@
         )
         .await
         .unwrap();
-=======
-        env.user1
-            .cleanup_nonces(
-                env.defuse.id(),
-                vec![
-                    (env.user1.id().clone(), vec![expirable_nonce]),
-                    (env.user1.id().clone(), vec![legacy_nonce]),
-                    (env.user1.id().clone(), vec![long_term_expirable_nonce]),
-                    (unknown_user, vec![expirable_nonce]),
-                ],
-            )
-            .await
-            .unwrap();
->>>>>>> 96fb4511
 
         assert!(
             env.defuse
@@ -400,22 +360,12 @@
             .await
             .expect("unable to rotate salt");
 
-<<<<<<< HEAD
         user.cleanup_nonces(
             env.defuse.id(),
-            &[(user.id().clone(), vec![long_term_expirable_nonce])],
+            vec![(user.id().clone(), vec![long_term_expirable_nonce])],
         )
         .await
         .unwrap();
-=======
-        env.user1
-            .cleanup_nonces(
-                env.defuse.id(),
-                vec![(env.user1.id().clone(), vec![long_term_expirable_nonce])],
-            )
-            .await
-            .unwrap();
->>>>>>> 96fb4511
 
         assert!(
             !env.defuse
@@ -451,6 +401,8 @@
         let intents = chunk
             .map(|_| {
                 // commit expirable nonce
+
+                use crate::tests::defuse::env::create_random_salted_nonce;
                 let deadline =
                     Deadline::new(current_timestamp.checked_add_signed(WAITING_TIME).unwrap());
                 let expirable_nonce = create_random_salted_nonce(current_salt, deadline, &mut rng);
@@ -475,26 +427,21 @@
 
     sleep(Duration::from_secs_f64(WAITING_TIME.as_seconds_f64())).await;
 
-<<<<<<< HEAD
     let gas_used = user
-        .cleanup_nonces(env.defuse.id(), &[(user.id().clone(), nonces.clone())])
-=======
-    let gas_used = env
-        .user1
-        .cleanup_nonces(env.defuse.id(), vec![(env.user1.id().clone(), nonces)])
->>>>>>> 96fb4511
+        .cleanup_nonces(env.defuse.id(), vec![(user.id().clone(), nonces.clone())])
         .await
         .unwrap();
 
-    let checks = try_join_all(
-        nonces
-            .iter()
-            .map(|n| env.defuse.is_nonce_used(user.id(), n)),
-    )
-    .await
-    .expect("Failed to check cleaned nonces");
-
-    assert!(checks.into_iter().all(|is_used| !is_used));
+    assert!(
+        futures::stream::iter(nonces)
+            .all(|n| {
+                let defuse = env.defuse.clone();
+                let user_id = user.id().clone();
+
+                async move { !defuse.is_nonce_used(&user_id, &n).await.unwrap() }
+            })
+            .await
+    );
 
     println!(
         "Gas used to clear {} nonces: {}",
