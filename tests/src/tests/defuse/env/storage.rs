--- conflicted
+++ resolved
@@ -88,16 +88,11 @@
     }
 
     async fn apply_token(&self, token_id: &Nep141TokenId) -> Result<()> {
-<<<<<<< HEAD
         let root = self.root();
         let token_name = self
             .poa_factory
-            .subaccount_name(&token_id.clone().into_contract_id())
+            .subaccount_name(&token_id.contract_id)
             .unwrap();
-=======
-        let root = self.sandbox.root_account();
-        let token_name = self.poa_factory.subaccount_name(&token_id.contract_id);
->>>>>>> ef360985
 
         let token = root
             .poa_factory_deploy_token(self.poa_factory.id(), &token_name, None)
