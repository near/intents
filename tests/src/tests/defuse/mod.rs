pub mod accounts;
<<<<<<< HEAD
pub mod env;
mod garbage_collector;
=======
mod env;
>>>>>>> 057dc1ed
mod intents;
mod state;
mod storage;
mod tokens;
mod upgrade;
use defuse::core::ExpirableNonce;
use defuse::core::SaltedNonce;
use defuse::core::VersionedNonce;
use defuse::core::intents::DefuseIntents;
use defuse::sandbox_ext::signer::DefuseSigner;
use defuse::sandbox_ext::state::SaltViewExt;
use defuse_randomness::RngCore;

use defuse::core::intents::Intent;
use defuse::core::{Deadline, Nonce, payload::multi::MultiPayload};
use defuse_sandbox::Account;
use defuse_test_utils::random::TestRng;

pub trait DefuseSignerExt: DefuseSigner {
    async fn unique_nonce(
        &self,
        defuse_contract: &Account,
        deadline: Option<Deadline>,
    ) -> anyhow::Result<Nonce> {
        let deadline =
            deadline.unwrap_or_else(|| Deadline::timeout(std::time::Duration::from_secs(120)));

        let salt = defuse_contract
            .current_salt()
            .await
            .expect("should be able to fetch salt");

        let mut nonce_bytes = [0u8; 15];
        TestRng::from_entropy().fill_bytes(&mut nonce_bytes);

        let salted = SaltedNonce::new(salt, ExpirableNonce::new(deadline, nonce_bytes));
        Ok(VersionedNonce::V1(salted).into())
    }

    async fn sign_defuse_payload_default<T>(
        &self,
        defuse_contract: &Account,
        intents: impl IntoIterator<Item = T>,
    ) -> anyhow::Result<MultiPayload>
    where
        T: Into<Intent>,
    {
        let deadline = Deadline::timeout(std::time::Duration::from_secs(120));
        let nonce = self.unique_nonce(defuse_contract, Some(deadline)).await?;

        let defuse_intents = DefuseIntents {
            intents: intents.into_iter().map(Into::into).collect(),
        };
        Ok(self
            .sign_defuse_message(defuse_contract.id(), nonce, deadline, defuse_intents)
            .await)
    }
}
impl<T> DefuseSignerExt for T where T: DefuseSigner {}<|MERGE_RESOLUTION|>--- conflicted
+++ resolved
@@ -1,10 +1,5 @@
 pub mod accounts;
-<<<<<<< HEAD
-pub mod env;
-mod garbage_collector;
-=======
 mod env;
->>>>>>> 057dc1ed
 mod intents;
 mod state;
 mod storage;
