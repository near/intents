--- conflicted
+++ resolved
@@ -17,11 +17,7 @@
 
 #[tokio::test]
 #[rstest]
-<<<<<<< HEAD
 async fn transfer_nft_to_verifier() {
-=======
-async fn transfer_nft_to_verifier(mut rng: impl Rng) {
->>>>>>> c99c11cc
     let env = Env::builder().create_unique_users().build().await;
 
     let (user1, user2, user3) =
@@ -32,11 +28,7 @@
         .unwrap()
         .unwrap();
 
-<<<<<<< HEAD
     let persistent_tokens = user1.mt_tokens(env.defuse.id(), ..).await.unwrap();
-=======
-    let existing_tokens = user1.mt_tokens(env.defuse.id(), ..).await.unwrap();
->>>>>>> c99c11cc
 
     let nft_issuer_contract = user1
         .deploy_vanilla_nft_issuer(
@@ -66,26 +58,15 @@
     let nft1: Token = user1
         .nft_mint(
             nft_issuer_contract.id(),
-<<<<<<< HEAD
             &DUMMY_NFT1_ID.to_string(),
-=======
-            &nft1_id,
->>>>>>> c99c11cc
             user2.id(),
             &TokenMetadata::default(),
         )
         .await
         .unwrap();
 
-<<<<<<< HEAD
     assert_eq!(nft1.token_id, DUMMY_NFT1_ID.to_string());
     assert_eq!(nft1.owner_id, *user2.id());
-=======
-    assert_eq!(nft1.token_id, nft1_id);
-    assert_eq!(nft1.owner_id, *user2.id());
-
-    let nft2_id = gen_random_string(&mut rng, 32..=32);
->>>>>>> c99c11cc
 
     // Create the token id, expected inside the verifier contract
     let nft2_mt_token_id = DefuseTokenId::from(
@@ -99,22 +80,14 @@
     let nft2: Token = user1
         .nft_mint(
             nft_issuer_contract.id(),
-<<<<<<< HEAD
             &DUMMY_NFT2_ID.to_string(),
-=======
-            &nft2_id,
->>>>>>> c99c11cc
             user3.id(),
             &TokenMetadata::default(),
         )
         .await
         .unwrap();
 
-<<<<<<< HEAD
     assert_eq!(nft2.token_id, DUMMY_NFT2_ID.to_string());
-=======
-    assert_eq!(nft2.token_id, nft2_id);
->>>>>>> c99c11cc
     assert_eq!(nft2.owner_id, *user3.id());
 
     {
@@ -205,11 +178,7 @@
         {
             let nfts_in_verifier = user1.mt_tokens(env.defuse.id(), ..).await.unwrap();
 
-<<<<<<< HEAD
-            assert_eq!(nfts_in_verifier.len(), persistent_tokens.len() + 2);
-=======
-            assert_eq!(nfts_in_verifier.len(), existing_tokens.len() + 2);
->>>>>>> c99c11cc
+            assert_eq!(nfts_in_verifier.len(), 2);
 
             let nfts_in_verifier_map = nfts_in_verifier
                 .into_iter()
@@ -288,33 +257,7 @@
             .unwrap();
 
         env.defuse
-<<<<<<< HEAD
             .execute_intents(env.defuse.id(), [withdraw_payload])
-=======
-            .execute_intents(
-                env.defuse.id(),
-                [user3.sign_defuse_message(
-                    SigningStandard::arbitrary(&mut Unstructured::new(&rng.random::<[u8; 1]>()))
-                        .unwrap(),
-                    env.defuse.id(),
-                    nonce,
-                    Deadline::timeout(std::time::Duration::from_secs(120)),
-                    DefuseIntents {
-                        intents: [NftWithdraw {
-                            token: nft_issuer_contract.id().clone(),
-                            receiver_id: user1.id().clone(),
-                            token_id: nft1_id,
-                            memo: None,
-                            msg: None,
-                            storage_deposit: None,
-                            min_gas: None,
-                        }
-                        .into()]
-                        .into(),
-                    },
-                )],
-            )
->>>>>>> c99c11cc
             .await
             .unwrap();
 
