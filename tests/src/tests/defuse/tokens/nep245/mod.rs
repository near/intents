mod letter_gen;
mod mt_transfer_resolve_gas;
pub mod traits;

use crate::tests::defuse::DefuseExt;
use crate::tests::defuse::tokens::nep245::traits::DefuseMtWithdrawer;
use crate::{tests::defuse::env::Env, utils::mt::MtExt};
use defuse::contract::config::{DefuseConfig, RolesConfig};
use defuse::core::fees::{FeesConfig, Pips};
use defuse::core::token_id::TokenId;
use defuse::core::token_id::nep141::Nep141TokenId;
use defuse::core::token_id::nep245::Nep245TokenId;
use defuse::nep245::Token;
use rstest::rstest;

#[tokio::test]
#[rstest]
async fn multitoken_enumeration(#[values(false, true)] no_registration: bool) {
    use defuse::core::token_id::nep141::Nep141TokenId;

    use crate::tests::defuse::tokens::nep141::traits::DefuseFtWithdrawer;

    let env = Env::builder()
        .no_registration(no_registration)
        .create_unique_users()
        .build()
        .await;

    let (user1, user2, user3, ft1, ft2) = futures::join!(
        env.create_user(),
        env.create_user(),
        env.create_user(),
        env.create_token(),
        env.create_token()
    );

    env.initial_ft_storage_deposit(vec![user1.id(), user2.id()], vec![&ft1, &ft2])
        .await;

    // Check already existing tokens from persistent state if it was applied
<<<<<<< HEAD
    let persistent_tokens = user1.mt_tokens(env.defuse.id(), ..).await.unwrap();
=======
    let existing_tokens = user1.mt_tokens(env.defuse.id(), ..).await.unwrap();
>>>>>>> c99c11cc

    {
        assert_eq!(
            user1.mt_tokens(env.defuse.id(), ..).await.unwrap(),
<<<<<<< HEAD
            persistent_tokens
=======
            existing_tokens
>>>>>>> c99c11cc
        );
        assert!(
            user1
                .mt_tokens_for_owner(env.defuse.id(), user1.id(), ..)
                .await
                .unwrap()
                .is_empty(),
        );
        assert!(
            user1
                .mt_tokens_for_owner(env.defuse.id(), user2.id(), ..)
                .await
                .unwrap()
                .is_empty(),
        );
        assert!(
            user1
                .mt_tokens_for_owner(env.defuse.id(), user3.id(), ..)
                .await
                .unwrap()
                .is_empty(),
        );
    }

    env.defuse_ft_deposit_to(&ft1, 1000, user1.id())
        .await
        .unwrap();

    let ft1_id = TokenId::from(Nep141TokenId::new(ft1.clone()));
    let ft2_id = TokenId::from(Nep141TokenId::new(ft2.clone()));

<<<<<<< HEAD
    let from_token_index = persistent_tokens.len();
=======
    let from_token_index = existing_tokens.len();
>>>>>>> c99c11cc

    {
        assert_eq!(
            user1
                .mt_tokens(env.defuse.id(), from_token_index..)
                .await
                .unwrap(),
            [Token {
                token_id: ft1_id.to_string(),
                owner_id: None
            }]
        );
        assert_eq!(
            user1
                .mt_tokens_for_owner(env.defuse.id(), user1.id(), ..)
                .await
                .unwrap(),
            [Token {
                token_id: ft1_id.to_string(),
                owner_id: None
            }]
        );
        assert!(
            user1
                .mt_tokens_for_owner(env.defuse.id(), user2.id(), ..)
                .await
                .unwrap()
                .is_empty(),
        );
        assert!(
            user1
                .mt_tokens_for_owner(env.defuse.id(), user3.id(), ..)
                .await
                .unwrap()
                .is_empty(),
        );
    }

    env.defuse_ft_deposit_to(&ft1, 2000, user2.id())
        .await
        .unwrap();

    {
        assert_eq!(
            user1
                .mt_tokens(env.defuse.id(), from_token_index..)
                .await
                .unwrap(),
            [Token {
                token_id: ft1_id.to_string(),
                owner_id: None
            }]
        );
        assert_eq!(
            user1
                .mt_tokens_for_owner(env.defuse.id(), user1.id(), ..)
                .await
                .unwrap(),
            [Token {
                token_id: ft1_id.to_string(),
                owner_id: None
            }]
        );
        assert_eq!(
            user1
                .mt_tokens_for_owner(env.defuse.id(), user2.id(), ..)
                .await
                .unwrap(),
            [Token {
                token_id: ft1_id.to_string(),
                owner_id: None
            }]
        );
        assert!(
            user1
                .mt_tokens_for_owner(env.defuse.id(), user3.id(), ..)
                .await
                .unwrap()
                .is_empty(),
        );
    }

    env.defuse_ft_deposit_to(&ft2, 5000, user1.id())
        .await
        .unwrap();

    {
        assert_eq!(
            user1
                .mt_tokens(env.defuse.id(), from_token_index..)
                .await
                .unwrap(),
            [
                Token {
                    token_id: ft1_id.to_string(),
                    owner_id: None
                },
                Token {
                    token_id: ft2_id.to_string(),
                    owner_id: None
                }
            ]
        );
        assert_eq!(
            user1
                .mt_tokens_for_owner(env.defuse.id(), user1.id(), ..)
                .await
                .unwrap(),
            [
                Token {
                    token_id: ft1_id.to_string(),
                    owner_id: None
                },
                Token {
                    token_id: ft2_id.to_string(),
                    owner_id: None
                }
            ]
        );
        assert_eq!(
            user1
                .mt_tokens_for_owner(env.defuse.id(), user2.id(), ..)
                .await
                .unwrap(),
            [Token {
                token_id: ft1_id.to_string(),
                owner_id: None
            }]
        );
        assert!(
            user1
                .mt_tokens_for_owner(env.defuse.id(), user3.id(), ..)
                .await
                .unwrap()
                .is_empty(),
        );
    }

    // Going back to zero available balance won't make it appear in mt_tokens
    assert_eq!(
        user1
            .defuse_ft_withdraw(env.defuse.id(), &ft1, user1.id(), 1000, None, None)
            .await
            .unwrap(),
        1000
    );
    assert_eq!(
        user2
            .defuse_ft_withdraw(env.defuse.id(), &ft1, user2.id(), 2000, None, None)
            .await
            .unwrap(),
        2000
    );

    {
        assert_eq!(
            user1
                .mt_tokens(env.defuse.id(), from_token_index..)
                .await
                .unwrap(),
            [Token {
                token_id: ft2_id.to_string(),
                owner_id: None
            }]
        );
        assert_eq!(
            user1
                .mt_tokens_for_owner(env.defuse.id(), user1.id(), ..)
                .await
                .unwrap(),
            [Token {
                token_id: ft2_id.to_string(),
                owner_id: None
            }]
        );
        assert_eq!(
            user1
                .mt_tokens_for_owner(env.defuse.id(), user2.id(), ..)
                .await
                .unwrap(),
            []
        );
        assert!(
            user1
                .mt_tokens_for_owner(env.defuse.id(), user3.id(), ..)
                .await
                .unwrap()
                .is_empty(),
        );
    }

    // Withdraw back everything left for user1, and we're back to the initial state
    assert_eq!(
        user1
            .defuse_ft_withdraw(env.defuse.id(), &ft2, user1.id(), 5000, None, None)
            .await
            .unwrap(),
        5000
    );

    {
        assert_eq!(
            user1.mt_tokens(env.defuse.id(), ..).await.unwrap(),
<<<<<<< HEAD
            persistent_tokens
=======
            existing_tokens
>>>>>>> c99c11cc
        );
        assert!(
            user1
                .mt_tokens_for_owner(env.defuse.id(), user1.id(), ..)
                .await
                .unwrap()
                .is_empty(),
        );
        assert!(
            user1
                .mt_tokens_for_owner(env.defuse.id(), user2.id(), ..)
                .await
                .unwrap()
                .is_empty(),
        );
        assert!(
            user1
                .mt_tokens_for_owner(env.defuse.id(), user3.id(), ..)
                .await
                .unwrap()
                .is_empty(),
        );
    }
}

#[tokio::test]
#[rstest]
async fn multitoken_enumeration_with_ranges(#[values(false, true)] no_registration: bool) {
    use defuse::core::token_id::nep141::Nep141TokenId;

    let env = Env::builder()
        .no_registration(no_registration)
        .create_unique_users()
        .build()
        .await;

    let (user1, user2, user3, ft1, ft2, ft3) = futures::join!(
        env.create_user(),
        env.create_user(),
        env.create_user(),
        env.create_token(),
        env.create_token(),
        env.create_token()
    );

    env.initial_ft_storage_deposit(vec![user1.id()], vec![&ft1, &ft2, &ft3])
        .await;

    // Check already existing tokens from persistent state if it was applied
<<<<<<< HEAD
    let persistent_tokens = user1.mt_tokens(env.defuse.id(), ..).await.unwrap();
=======
    let existing_tokens = user1.mt_tokens(env.defuse.id(), ..).await.unwrap();
>>>>>>> c99c11cc

    {
        assert!(
            user1
                .mt_tokens_for_owner(env.defuse.id(), user1.id(), ..)
                .await
                .unwrap()
                .is_empty(),
        );
        assert!(
            user1
                .mt_tokens_for_owner(env.defuse.id(), user2.id(), ..)
                .await
                .unwrap()
                .is_empty(),
        );
        assert!(
            user1
                .mt_tokens_for_owner(env.defuse.id(), user3.id(), ..)
                .await
                .unwrap()
                .is_empty(),
        );
    }

    env.defuse_ft_deposit_to(&ft1, 1000, user1.id())
        .await
        .unwrap();
    env.defuse_ft_deposit_to(&ft2, 2000, user1.id())
        .await
        .unwrap();
    env.defuse_ft_deposit_to(&ft3, 3000, user1.id())
        .await
        .unwrap();

    let ft1_id = TokenId::from(Nep141TokenId::new(ft1.clone()));
    let ft2_id = TokenId::from(Nep141TokenId::new(ft2.clone()));
    let ft3_id = TokenId::from(Nep141TokenId::new(ft3.clone()));

    {
        let expected = [
            Token {
                token_id: ft1_id.to_string(),
                owner_id: None,
            },
            Token {
                token_id: ft2_id.to_string(),
                owner_id: None,
            },
            Token {
                token_id: ft3_id.to_string(),
                owner_id: None,
            },
        ];

<<<<<<< HEAD
        let from_token = persistent_tokens.len();
=======
        let from_token = existing_tokens.len();
>>>>>>> c99c11cc

        assert_eq!(
            user1
                .mt_tokens(env.defuse.id(), from_token..)
                .await
                .unwrap(),
            expected[..]
        );

        for i in 0..=expected.len() {
            assert_eq!(
                user1
                    .mt_tokens(env.defuse.id(), from_token + i..)
                    .await
                    .unwrap(),
                expected[i..]
            );
        }

        for start in 0..expected.len() - 1 {
            for end in start..=expected.len() {
                assert_eq!(
                    user1
                        .mt_tokens(env.defuse.id(), from_token + start..from_token + end)
                        .await
                        .unwrap(),
                    expected[start..end]
                );
            }
        }
    }

    {
        let expected = [
            Token {
                token_id: ft1_id.to_string(),
                owner_id: None,
            },
            Token {
                token_id: ft2_id.to_string(),
                owner_id: None,
            },
            Token {
                token_id: ft3_id.to_string(),
                owner_id: None,
            },
        ];

        assert_eq!(
            user1
                .mt_tokens_for_owner(env.defuse.id(), user1.id(), ..)
                .await
                .unwrap(),
            expected[..]
        );

        assert_eq!(
            user1
                .mt_tokens_for_owner(env.defuse.id(), user1.id(), ..)
                .await
                .unwrap(),
            expected[..]
        );

        for i in 0..=3 {
            assert_eq!(
                user1
                    .mt_tokens_for_owner(env.defuse.id(), user1.id(), i..)
                    .await
                    .unwrap(),
                expected[i..]
            );
        }

        for i in 0..=3 {
            assert_eq!(
                user1
                    .mt_tokens_for_owner(env.defuse.id(), user1.id(), ..i)
                    .await
                    .unwrap(),
                expected[..i]
            );
        }

        for i in 1..=3 {
            assert_eq!(
                user1
                    .mt_tokens_for_owner(env.defuse.id(), user1.id(), 1..i)
                    .await
                    .unwrap(),
                expected[1..i]
            );
        }

        for i in 2..=3 {
            assert_eq!(
                user1
                    .mt_tokens_for_owner(env.defuse.id(), user1.id(), 2..i)
                    .await
                    .unwrap(),
                expected[2..i]
            );
        }
    }
}

#[tokio::test]
#[rstest]
async fn multitoken_withdrawals() {
    let env = Env::builder().create_unique_users().build().await;

    let (user1, user2, user3, ft1, ft2, ft3) = futures::join!(
        env.create_user(),
        env.create_user(),
        env.create_user(),
        env.create_token(),
        env.create_token(),
        env.create_token()
    );

    env.initial_ft_storage_deposit(vec![user1.id()], vec![&ft1, &ft2, &ft3])
        .await;

    // Check already existing tokens from persistent state if it was applied
<<<<<<< HEAD
    let persistent_tokens = user1.mt_tokens(env.defuse.id(), ..).await.unwrap();
=======
    let existing_tokens = user1.mt_tokens(env.defuse.id(), ..).await.unwrap();
>>>>>>> c99c11cc

    let defuse2 = env
        .deploy_defuse(
            "defuse2",
            DefuseConfig {
                wnear_id: env.wnear.id().clone(),
                fees: FeesConfig {
                    fee: Pips::ZERO,
                    fee_collector: env.id().clone(),
                },
                roles: RolesConfig::default(),
            },
            false,
        )
        .await
        .unwrap();

    {
        assert_eq!(
            user1.mt_tokens(env.defuse.id(), ..).await.unwrap(),
<<<<<<< HEAD
            persistent_tokens
=======
            existing_tokens
>>>>>>> c99c11cc
        );
        assert!(
            user1
                .mt_tokens_for_owner(env.defuse.id(), user1.id(), ..)
                .await
                .unwrap()
                .is_empty(),
        );
        assert!(
            user1
                .mt_tokens_for_owner(env.defuse.id(), user2.id(), ..)
                .await
                .unwrap()
                .is_empty(),
        );
        assert!(
            user1
                .mt_tokens_for_owner(env.defuse.id(), user3.id(), ..)
                .await
                .unwrap()
                .is_empty(),
        );
    }

    env.defuse_ft_deposit_to(&ft1, 1000, user1.id())
        .await
        .unwrap();

    env.defuse_ft_deposit_to(&ft2, 5000, user1.id())
        .await
        .unwrap();

    env.defuse_ft_deposit_to(&ft3, 8000, user1.id())
        .await
        .unwrap();

    env.defuse_ft_deposit_to(&ft1, 1000, user2.id())
        .await
        .unwrap();

    env.defuse_ft_deposit_to(&ft2, 5000, user2.id())
        .await
        .unwrap();

    env.defuse_ft_deposit_to(&ft3, 8000, user2.id())
        .await
        .unwrap();

    let ft1_id = TokenId::Nep141(Nep141TokenId::new(ft1.clone()));
    let ft2_id = TokenId::Nep141(Nep141TokenId::new(ft2.clone()));
    let ft3_id = TokenId::Nep141(Nep141TokenId::new(ft3.clone()));

    // At this point, user1 in defuse2, has no balance of `"nep245:defuse.test.near:nep141:ft1.test.near"`, and others. We will fund it next.
    {
        assert_eq!(
            defuse2
                .mt_balance_of(
                    user1.id(),
                    &TokenId::Nep245(
                        Nep245TokenId::new(env.defuse.id().to_owned(), ft1_id.to_string()).unwrap()
                    )
                    .to_string(),
                )
                .await
                .unwrap(),
            0
        );

        assert_eq!(
            defuse2
                .mt_balance_of(
                    user1.id(),
                    &TokenId::Nep245(
                        Nep245TokenId::new(env.defuse.id().to_owned(), ft2_id.to_string()).unwrap()
                    )
                    .to_string(),
                )
                .await
                .unwrap(),
            0
        );

        assert_eq!(
            defuse2
                .mt_balance_of(
                    user1.id(),
                    &TokenId::Nep245(
                        Nep245TokenId::new(env.defuse.id().to_owned(), ft3_id.to_string()).unwrap()
                    )
                    .to_string(),
                )
                .await
                .unwrap(),
            0
        );
    }

    // Do an mt_transfer_call, and the message is of type DepositMessage, which will contain the user who will own the tokens in defuse2
    {
        user1
            .mt_transfer_call(
                env.defuse.id(),
                defuse2.id(),
                &ft1_id.to_string(),
                100,
                None,
                None,
                user1.id().to_string(),
            )
            .await
            .unwrap();

        user1
            .mt_transfer_call(
                env.defuse.id(),
                defuse2.id(),
                &ft2_id.to_string(),
                200,
                None,
                None,
                user1.id().to_string(),
            )
            .await
            .unwrap();

        user1
            .mt_transfer_call(
                env.defuse.id(),
                defuse2.id(),
                &ft3_id.to_string(),
                300,
                None,
                None,
                user1.id().to_string(),
            )
            .await
            .unwrap();
    }

    // At this point, user1 in defuse2 has 100 of `"nep245:defuse.test.near:nep141:ft1.test.near"`, and others
    {
        assert_eq!(
            defuse2
                .mt_balance_of(
                    user1.id(),
                    &TokenId::Nep245(
                        Nep245TokenId::new(env.defuse.id().to_owned(), ft1_id.to_string()).unwrap()
                    )
                    .to_string(),
                )
                .await
                .unwrap(),
            100
        );

        assert_eq!(
            defuse2
                .mt_balance_of(
                    user1.id(),
                    &TokenId::Nep245(
                        Nep245TokenId::new(env.defuse.id().to_owned(), ft2_id.to_string()).unwrap()
                    )
                    .to_string(),
                )
                .await
                .unwrap(),
            200
        );

        assert_eq!(
            defuse2
                .mt_balance_of(
                    user1.id(),
                    &TokenId::Nep245(
                        Nep245TokenId::new(env.defuse.id().to_owned(), ft3_id.to_string()).unwrap()
                    )
                    .to_string(),
                )
                .await
                .unwrap(),
            300
        );
    }

    // To use this:
    // 1. Add this to the resolve function: near_sdk::log!("225a33ac58aee0cf8c6ea225223a237a");
    // 2. Uncomment the key string, which is used to detect this log in promises
    // 3. Uncomment the code after mt_withdraw calls, and it will print the gas values
    // let key_string = "225a33ac58aee0cf8c6ea225223a237a";

    // Now we do a withdraw of ft1 from defuse2, which will trigger a transfer from defuse2 account in defuse, to user2
    {
        let tokens: Vec<(String, u128)> = vec![(ft1_id.to_string(), 10)];

        let (_amounts, _test_log) = user1
            .defuse_mt_withdraw(
                defuse2.id(),
                env.defuse.id(),
                user2.id(),
                tokens.iter().cloned().map(|v| v.0).collect(),
                tokens.iter().map(|v| v.1).collect(),
                None,
            )
            .await
            .unwrap();

        // let receipt_logs = test_log
        //     .logs_and_gas_burnt_in_receipts()
        //     .iter()
        //     .filter(|(a, _b)| a.iter().any(|s| s.contains(key_string)))
        //     .collect::<Vec<_>>();
        // assert_eq!(receipt_logs.len(), 1);

        // println!("Cost with token count 1: {}", receipt_logs[0].1);
    }

    // Now user1 in defuse2 has 90 tokens left of `"nep245:defuse.test.near:nep141:ft1.test.near"`
    {
        // Only ft1 balance changes
        assert_eq!(
            defuse2
                .mt_balance_of(
                    user1.id(),
                    &TokenId::Nep245(
                        Nep245TokenId::new(env.defuse.id().to_owned(), ft1_id.to_string()).unwrap()
                    )
                    .to_string(),
                )
                .await
                .unwrap(),
            90
        );

        assert_eq!(
            defuse2
                .mt_balance_of(
                    user1.id(),
                    &TokenId::Nep245(
                        Nep245TokenId::new(env.defuse.id().to_owned(), ft2_id.to_string()).unwrap()
                    )
                    .to_string(),
                )
                .await
                .unwrap(),
            200
        );

        assert_eq!(
            defuse2
                .mt_balance_of(
                    user1.id(),
                    &TokenId::Nep245(
                        Nep245TokenId::new(env.defuse.id().to_owned(), ft3_id.to_string()).unwrap()
                    )
                    .to_string(),
                )
                .await
                .unwrap(),
            300
        );
    }

    // Now we do a withdraw of ft1 and ft2 from defuse2, which will trigger a transfer from defuse2 account in defuse, to user2
    {
        let tokens: Vec<(String, u128)> = vec![(ft1_id.to_string(), 10), (ft2_id.to_string(), 20)];

        let (_amounts, _test_log) = user1
            .defuse_mt_withdraw(
                defuse2.id(),
                env.defuse.id(),
                user2.id(),
                tokens.iter().cloned().map(|v| v.0).collect(),
                tokens.iter().map(|v| v.1).collect(),
                None,
            )
            .await
            .unwrap();

        // let receipt_logs = test_log
        //     .logs_and_gas_burnt_in_receipts()
        //     .iter()
        //     .filter(|(a, _b)| a.iter().any(|s| s.contains(key_string)))
        //     .collect::<Vec<_>>();
        // assert_eq!(receipt_logs.len(), 1);

        // println!("Cost with token count 2: {}", receipt_logs[0].1);
    }

    // Now we do a withdraw of ft1, ft2 and ft3 from defuse2, which will trigger a transfer from defuse2 account in defuse, to user2
    {
        let tokens: Vec<(String, u128)> = vec![
            (ft1_id.to_string(), 10),
            (ft2_id.to_string(), 20),
            (ft3_id.to_string(), 30),
        ];

        let (_amounts, _test_log) = user1
            .defuse_mt_withdraw(
                defuse2.id(),
                env.defuse.id(),
                user2.id(),
                tokens.iter().cloned().map(|v| v.0).collect(),
                tokens.iter().map(|v| v.1).collect(),
                None,
            )
            .await
            .unwrap();

        // let receipt_logs = test_log
        //     .logs_and_gas_burnt_in_receipts()
        //     .iter()
        //     .filter(|(a, _b)| a.iter().any(|s| s.contains(key_string)))
        //     .collect::<Vec<_>>();
        // assert_eq!(receipt_logs.len(), 1);

        // println!("Cost with token count 3: {}", receipt_logs[0].1);
    }

    // We ensure the math is sound after the last two withdrawals
    {
        assert_eq!(
            defuse2
                .mt_balance_of(
                    user1.id(),
                    &TokenId::Nep245(
                        Nep245TokenId::new(env.defuse.id().to_owned(), ft1_id.to_string()).unwrap()
                    )
                    .to_string(),
                )
                .await
                .unwrap(),
            70
        );

        assert_eq!(
            defuse2
                .mt_balance_of(
                    user1.id(),
                    &TokenId::Nep245(
                        Nep245TokenId::new(env.defuse.id().to_owned(), ft2_id.to_string()).unwrap()
                    )
                    .to_string(),
                )
                .await
                .unwrap(),
            160
        );

        assert_eq!(
            defuse2
                .mt_balance_of(
                    user1.id(),
                    &TokenId::Nep245(
                        Nep245TokenId::new(env.defuse.id().to_owned(), ft3_id.to_string()).unwrap()
                    )
                    .to_string(),
                )
                .await
                .unwrap(),
            270
        );
    }
}<|MERGE_RESOLUTION|>--- conflicted
+++ resolved
@@ -38,20 +38,12 @@
         .await;
 
     // Check already existing tokens from persistent state if it was applied
-<<<<<<< HEAD
-    let persistent_tokens = user1.mt_tokens(env.defuse.id(), ..).await.unwrap();
-=======
     let existing_tokens = user1.mt_tokens(env.defuse.id(), ..).await.unwrap();
->>>>>>> c99c11cc
 
     {
         assert_eq!(
             user1.mt_tokens(env.defuse.id(), ..).await.unwrap(),
-<<<<<<< HEAD
-            persistent_tokens
-=======
             existing_tokens
->>>>>>> c99c11cc
         );
         assert!(
             user1
@@ -83,11 +75,7 @@
     let ft1_id = TokenId::from(Nep141TokenId::new(ft1.clone()));
     let ft2_id = TokenId::from(Nep141TokenId::new(ft2.clone()));
 
-<<<<<<< HEAD
-    let from_token_index = persistent_tokens.len();
-=======
     let from_token_index = existing_tokens.len();
->>>>>>> c99c11cc
 
     {
         assert_eq!(
@@ -291,11 +279,7 @@
     {
         assert_eq!(
             user1.mt_tokens(env.defuse.id(), ..).await.unwrap(),
-<<<<<<< HEAD
-            persistent_tokens
-=======
             existing_tokens
->>>>>>> c99c11cc
         );
         assert!(
             user1
@@ -345,11 +329,7 @@
         .await;
 
     // Check already existing tokens from persistent state if it was applied
-<<<<<<< HEAD
-    let persistent_tokens = user1.mt_tokens(env.defuse.id(), ..).await.unwrap();
-=======
     let existing_tokens = user1.mt_tokens(env.defuse.id(), ..).await.unwrap();
->>>>>>> c99c11cc
 
     {
         assert!(
@@ -405,11 +385,7 @@
             },
         ];
 
-<<<<<<< HEAD
-        let from_token = persistent_tokens.len();
-=======
         let from_token = existing_tokens.len();
->>>>>>> c99c11cc
 
         assert_eq!(
             user1
@@ -534,11 +510,7 @@
         .await;
 
     // Check already existing tokens from persistent state if it was applied
-<<<<<<< HEAD
-    let persistent_tokens = user1.mt_tokens(env.defuse.id(), ..).await.unwrap();
-=======
     let existing_tokens = user1.mt_tokens(env.defuse.id(), ..).await.unwrap();
->>>>>>> c99c11cc
 
     let defuse2 = env
         .deploy_defuse(
@@ -559,11 +531,7 @@
     {
         assert_eq!(
             user1.mt_tokens(env.defuse.id(), ..).await.unwrap(),
-<<<<<<< HEAD
-            persistent_tokens
-=======
             existing_tokens
->>>>>>> c99c11cc
         );
         assert!(
             user1
