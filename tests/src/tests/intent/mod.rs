--- conflicted
+++ resolved
@@ -1,11 +1,6 @@
-<<<<<<< HEAD
 mod env;
-=======
-use defuse_intent_contract::types::intent::Status;
-use defuse_intent_contract::{types, types::intent::Expiration, types::intent::TokenAmount};
->>>>>>> ba1d0db2
-
-use defuse_contracts::intent::{Expiration, Intent, TokenAmount};
+
+use defuse_contracts::intent::{Expiration, Intent, Status, TokenAmount};
 
 use crate::utils::{intent::Intending, token::Token};
 
@@ -66,7 +61,7 @@
 
     // Check that intent has been removed form the state.
     let intent = env.user.get_intent(env.intent.id(), "1").await.unwrap();
-    assert!(matches!(intent.get_status(), Status::Completed));
+    assert!(matches!(intent.status(), Status::Completed));
 }
 
 #[tokio::test]
@@ -192,14 +187,14 @@
     assert_eq!(env.token_a.ft_balance_of(env.intent.id()).await, 1000);
 
     let intent = env.user.get_intent(env.intent.id(), "1").await.unwrap();
-    assert!(matches!(intent.get_status(), Status::Available));
+    assert!(matches!(intent.status(), Status::Available));
 
     // The user decides to roll back intent.
     let status = env.user.rollback_intent(env.intent.id(), "1").await;
     assert!(status.is_success());
 
     let intent = env.user.get_intent(env.intent.id(), "1").await.unwrap();
-    assert!(matches!(intent.get_status(), Status::RolledBack));
+    assert!(matches!(intent.status(), Status::RolledBack));
 
     // Check balances after intent execution.
     assert_eq!(env.token_a.ft_balance_of(env.user_id()).await, 1000);
@@ -230,7 +225,7 @@
             env.token_a.id(),
             env.intent.id(),
             "1",
-            types::Intent {
+            Intent {
                 initiator: env.user_id().clone(),
                 send: TokenAmount {
                     token_id: env.token_a.id().clone(),
@@ -258,7 +253,7 @@
     assert!(result.is_failure());
 
     let intent = env.user.get_intent(env.intent.id(), "1").await.unwrap();
-    assert!(matches!(intent.get_status(), Status::Available));
+    assert!(matches!(intent.status(), Status::Available));
 
     // Check balances after intent execution.
     assert_eq!(env.token_a.ft_balance_of(env.user_id()).await, 0);
@@ -335,7 +330,7 @@
         .await;
 
     let intent = env.user.get_intent(env.intent.id(), "1").await.unwrap();
-    assert!(matches!(intent.get_status(), Status::Expired));
+    assert!(matches!(intent.status(), Status::Expired));
 
     // Check balances after intent execution.
     assert_eq!(env.token_a.ft_balance_of(env.user_id()).await, 1000);
