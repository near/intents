--- conflicted
+++ resolved
@@ -1,12 +1,7 @@
-use defuse_contracts::intent::{Action, Intent};
+use defuse_contracts::intent::{Action, DetailedIntent, Intent};
+
 use near_sdk::json_types::U128;
-<<<<<<< HEAD
-use near_workspaces::{types::NearToken, Account, AccountId};
-=======
-use near_workspaces::result::ExecutionFinalResult;
-use near_workspaces::types::NearToken;
-use near_workspaces::{Account, AccountId};
->>>>>>> ba1d0db2
+use near_workspaces::{result::ExecutionFinalResult, types::NearToken, Account, AccountId};
 use serde_json::json;
 
 pub trait Intending {
@@ -29,15 +24,7 @@
     async fn set_min_ttl(&self, contract_id: &AccountId, min_ttl: u64);
 
     // View transactions
-<<<<<<< HEAD
-    async fn get_intent(&self, intent_contract_id: &AccountId, id: &str) -> Option<Intent>;
-=======
-    async fn get_intent(
-        &self,
-        intent_contract_id: &AccountId,
-        id: &str,
-    ) -> Option<types::DetailedIntent>;
->>>>>>> ba1d0db2
+    async fn get_intent(&self, intent_contract_id: &AccountId, id: &str) -> Option<DetailedIntent>;
 }
 
 impl Intending for Account {
@@ -132,15 +119,7 @@
     }
 
     // View transactions
-<<<<<<< HEAD
-    async fn get_intent(&self, intent_contract_id: &AccountId, id: &str) -> Option<Intent> {
-=======
-    async fn get_intent(
-        &self,
-        intent_contract_id: &AccountId,
-        id: &str,
-    ) -> Option<types::DetailedIntent> {
->>>>>>> ba1d0db2
+    async fn get_intent(&self, intent_contract_id: &AccountId, id: &str) -> Option<DetailedIntent> {
         let result = self
             .call(intent_contract_id, "get_intent")
             .args_json(json!({
