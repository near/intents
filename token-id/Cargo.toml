--- conflicted
+++ resolved
@@ -32,11 +32,6 @@
 nep171 = []
 nep245 = []
 
-<<<<<<< HEAD
-bounded = []
-
-=======
->>>>>>> 19a02ae8
 abi = []
 arbitrary = ["dep:arbitrary", "dep:arbitrary_with", "dep:defuse-near-utils"]
 
