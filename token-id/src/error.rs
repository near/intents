--- conflicted
+++ resolved
@@ -1,8 +1,3 @@
-<<<<<<< HEAD
-use core::convert::Infallible;
-
-=======
->>>>>>> d21bd656
 use near_account_id::ParseAccountError;
 
 #[derive(thiserror::Error, Debug)]
@@ -12,19 +7,6 @@
     #[error(transparent)]
     ParseError(#[from] strum::ParseError),
     #[cfg(not(feature = "unbounded"))]
-<<<<<<< HEAD
-    #[error(
-        "token_id is too long. Max length is {max}, got {0}",
-        max = super::MAX_ALLOWED_TOKEN_ID_LEN,
-    )]
-=======
     #[error("token_id is too long. Max length is {max}, got {0}", max = super::MAX_ALLOWED_TOKEN_ID_LEN)]
->>>>>>> d21bd656
     TokenIdTooLarge(usize),
-}
-
-impl From<Infallible> for TokenIdError {
-    fn from(value: Infallible) -> Self {
-        match value {}
-    }
 }