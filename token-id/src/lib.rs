mod error;

#[cfg(feature = "nep141")]
pub mod nep141;
#[cfg(feature = "nep171")]
pub mod nep171;
#[cfg(feature = "nep245")]
pub mod nep245;

#[cfg(not(any(feature = "nep141", feature = "nep171", feature = "nep245")))]
compile_error!(
    r#"At least one of these features should be enabled:
- "nep141"
- "nep171"
- "nep245"
"#
);

use core::{
    fmt::{self, Debug, Display},
    str::FromStr,
};
use near_sdk::near;
use serde_with::{DeserializeFromStr, SerializeDisplay};
use strum::{EnumDiscriminants, EnumIter, EnumString};

pub use self::error::TokenIdError;

<<<<<<< HEAD
#[cfg(feature = "bounded")]
const MAX_ALLOWED_TOKEN_ID_LEN: usize = 127;

=======
>>>>>>> 19a02ae8
#[cfg_attr(any(feature = "arbitrary", test), derive(arbitrary::Arbitrary))]
#[derive(
    Clone,
    PartialEq,
    Eq,
    PartialOrd,
    Ord,
    Hash,
    EnumDiscriminants,
    SerializeDisplay,
    DeserializeFromStr,
    derive_more::From,
)]
#[strum_discriminants(
    name(TokenIdType),
    derive(
        strum::Display,
        EnumString,
        EnumIter,
        SerializeDisplay,
        DeserializeFromStr,
    ),
    strum(serialize_all = "snake_case"),
    cfg_attr(
        all(feature = "abi", not(target_arch = "wasm32")),
        derive(::near_sdk::NearSchema),
        schemars(with = "String"),
    ),
    vis(pub)
)]
#[near(serializers = [borsh(use_discriminant=true)])]
#[repr(u8)]
// Private: Because we need construction to go through the TokenId struct to check for length
pub enum TokenId {
    #[cfg(feature = "nep141")]
    Nep141(crate::nep141::Nep141TokenId) = 0,
    #[cfg(feature = "nep171")]
    Nep171(crate::nep171::Nep171TokenId) = 1,
    #[cfg(feature = "nep245")]
    Nep245(crate::nep245::Nep245TokenId) = 2,
}

impl Debug for TokenId {
    #[inline]
    fn fmt(&self, f: &mut fmt::Formatter<'_>) -> fmt::Result {
        match self {
            #[cfg(feature = "nep141")]
            Self::Nep141(token_id) => {
                write!(f, "{}:{}", TokenIdType::Nep141, token_id)
            }
            #[cfg(feature = "nep171")]
            Self::Nep171(token_id) => {
                write!(f, "{}:{}", TokenIdType::Nep171, token_id)
            }
            #[cfg(feature = "nep245")]
            Self::Nep245(token_id) => {
                write!(f, "{}:{}", TokenIdType::Nep245, token_id)
            }
        }
    }
}

impl Display for TokenId {
    #[inline]
    fn fmt(&self, f: &mut fmt::Formatter<'_>) -> fmt::Result {
        fmt::Debug::fmt(&self, f)
    }
}

impl FromStr for TokenId {
    type Err = TokenIdError;

    #[inline]
    fn from_str(s: &str) -> Result<Self, Self::Err> {
        let (typ, data) = s
            .split_once(':')
            .ok_or(strum::ParseError::VariantNotFound)?;
        match typ.parse()? {
            #[cfg(feature = "nep141")]
            TokenIdType::Nep141 => data.parse().map(Self::Nep141),
            #[cfg(feature = "nep171")]
            TokenIdType::Nep171 => data.parse().map(Self::Nep171),
            #[cfg(feature = "nep245")]
            TokenIdType::Nep245 => data.parse().map(Self::Nep245),
        }
    }
}

#[cfg(all(feature = "abi", not(target_arch = "wasm32")))]
const _: () = {
    use near_sdk::schemars::{
        JsonSchema,
        r#gen::SchemaGenerator,
        schema::{InstanceType, Schema, SchemaObject},
    };

    #[cfg(not(feature = "bounded"))]
    fn unwrap<T>(r: T) -> T {
        r
    }

    #[cfg(feature = "bounded")]
    fn unwrap<T>(r: Result<T, TokenIdError>) -> T {
        r.unwrap()
    }

    impl JsonSchema for TokenId {
        fn schema_name() -> String {
            stringify!(TokenId).to_string()
        }

        fn json_schema(_gen: &mut SchemaGenerator) -> Schema {
            SchemaObject {
                instance_type: Some(InstanceType::String.into()),
                extensions: [(
                    "examples",
                    [
                        #[cfg(feature = "nep141")]
                        TokenId::Nep141(crate::nep141::Nep141TokenId::new(
                            "ft.near".parse().unwrap(),
                        )),
                        #[cfg(feature = "nep171")]
<<<<<<< HEAD
                        TokenId::Nep171(unwrap(crate::nep171::Nep171TokenId::new(
                            "nft.near".parse().unwrap(),
                            "token_id1".to_string(),
                        ))),
                        #[cfg(feature = "nep245")]
                        TokenId::Nep245(unwrap(crate::nep245::Nep245TokenId::new(
                            "mt.near".parse().unwrap(),
                            "token_id1".to_string(),
                        ))),
=======
                        TokenId::Nep171(crate::nep171::Nep171TokenId::new(
                            "nft.near".parse().unwrap(),
                            "token_id1".to_string(),
                        )),
                        #[cfg(feature = "nep245")]
                        TokenId::Nep245(crate::nep245::Nep245TokenId::new(
                            "mt.near".parse().unwrap(),
                            "token_id1".to_string(),
                        )),
>>>>>>> 19a02ae8
                    ]
                    .map(|s| s.to_string())
                    .to_vec()
                    .into(),
                )]
                .into_iter()
                .map(|(k, v)| (k.to_string(), v))
                .collect(),
                ..Default::default()
            }
            .into()
        }
    }
};

#[cfg(test)]
mod tests {
    use super::*;
    use defuse_test_utils::random::make_arbitrary;
    use near_sdk::{borsh, serde_json};
    use rstest::rstest;

    #[rstest]
    #[trace]
    #[cfg_attr(feature = "nep141", case("nep141:abc", "0003000000616263"))]
    #[cfg_attr(
        feature = "nep171",
        case("nep171:abc:xyz", "01030000006162630300000078797a")
    )]
    #[cfg_attr(
        feature = "nep245",
        case("nep245:abc:xyz", "02030000006162630300000078797a")
    )]
    fn roundtrip_fixed(#[case] token_id_str: &str, #[case] borsh_expected_hex: &str) {
        let token_id: TokenId = token_id_str.parse().unwrap();
        let borsh_expected = hex::decode(borsh_expected_hex).unwrap();

        let borsh_ser = borsh::to_vec(&token_id).unwrap();
        assert_eq!(borsh_ser, borsh_expected);

        let got: TokenId = borsh::from_slice(&borsh_ser).unwrap();
        assert_eq!(got, token_id);
        assert_eq!(got.to_string(), token_id_str);
    }

    #[rstest]
    #[trace]
    fn borsh_roundtrip(#[from(make_arbitrary)] token_id: TokenId) {
        let ser = borsh::to_vec(&token_id).unwrap();
        let got: TokenId = borsh::from_slice(&ser).unwrap();
        assert_eq!(got, token_id);
    }

    #[rstest]
    #[trace]
    fn display_from_str_roundtrip(#[from(make_arbitrary)] token_id: TokenId) {
        let s = token_id.to_string();
        let got: TokenId = s.parse().unwrap();
        assert_eq!(got, token_id);
    }

    #[rstest]
    #[trace]
    fn serde_roundtrip(#[from(make_arbitrary)] token_id: TokenId) {
        let ser = serde_json::to_vec(&token_id).unwrap();
        let got: TokenId = serde_json::from_slice(&ser).unwrap();
        assert_eq!(got, token_id);
    }
}<|MERGE_RESOLUTION|>--- conflicted
+++ resolved
@@ -26,12 +26,6 @@
 
 pub use self::error::TokenIdError;
 
-<<<<<<< HEAD
-#[cfg(feature = "bounded")]
-const MAX_ALLOWED_TOKEN_ID_LEN: usize = 127;
-
-=======
->>>>>>> 19a02ae8
 #[cfg_attr(any(feature = "arbitrary", test), derive(arbitrary::Arbitrary))]
 #[derive(
     Clone,
@@ -154,17 +148,6 @@
                             "ft.near".parse().unwrap(),
                         )),
                         #[cfg(feature = "nep171")]
-<<<<<<< HEAD
-                        TokenId::Nep171(unwrap(crate::nep171::Nep171TokenId::new(
-                            "nft.near".parse().unwrap(),
-                            "token_id1".to_string(),
-                        ))),
-                        #[cfg(feature = "nep245")]
-                        TokenId::Nep245(unwrap(crate::nep245::Nep245TokenId::new(
-                            "mt.near".parse().unwrap(),
-                            "token_id1".to_string(),
-                        ))),
-=======
                         TokenId::Nep171(crate::nep171::Nep171TokenId::new(
                             "nft.near".parse().unwrap(),
                             "token_id1".to_string(),
@@ -174,7 +157,6 @@
                             "mt.near".parse().unwrap(),
                             "token_id1".to_string(),
                         )),
->>>>>>> 19a02ae8
                     ]
                     .map(|s| s.to_string())
                     .to_vec()
