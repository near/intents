//! TON Connect [signData](https://github.com/ton-blockchain/ton-connect/blob/main/requests-responses.md#sign-data)
mod schema;

use std::borrow::Cow;

use chrono::{DateTime, Utc};
use defuse_crypto::{Curve, Ed25519, Payload, SignedPayload, serde::AsCurve};
use defuse_near_utils::UnwrapOrPanicError;
use impl_tools::autoimpl;
<<<<<<< HEAD
use near_sdk::{env, near};
use serde_with::{DisplayFromStr, PickFirst, TimestampSeconds, serde_as};
use tlb_ton::{
    Cell, Error, MsgAddress, StringError,
    r#as::{Ref, SnakeData},
    bits::ser::BitWriterExt,
    ser::{CellBuilder, CellBuilderError, CellSerialize, CellSerializeExt},
};
=======
use near_sdk::near;
use serde_with::{PickFirst, TimestampSeconds, serde_as};
use tlb_ton::{Error, MsgAddress, StringError};
>>>>>>> dcb3e958

pub use schema::TonConnectPayloadSchema;
pub use tlb_ton;

use crate::schema::{PayloadSchema, TonConnectPayloadContext};

#[cfg_attr(test, derive(arbitrary::Arbitrary))]
#[near(serializers = [json])]
#[autoimpl(Deref using self.payload)]
#[derive(Debug, Clone, PartialEq, Eq)]
pub struct TonConnectPayload {
    /// Wallet address in either [Raw](https://docs.ton.org/v3/documentation/smart-contracts/addresses/address-formats#raw-address) representation
    /// or [user-friendly](https://docs.ton.org/v3/documentation/smart-contracts/addresses/address-formats#user-friendly-address) format
    #[serde_as(as = "DisplayFromStr")]
    pub address: MsgAddress,
    /// dApp domain
    pub domain: String,
    /// UNIX timestamp (in seconds or RFC3339) at the time of singing
    #[cfg_attr(test, arbitrary(with = ::tlb_ton::UnixTimestamp::arbitrary))]
    #[serde_as(as = "PickFirst<(_, TimestampSeconds)>")]
    pub timestamp: DateTime<Utc>,
    pub payload: TonConnectPayloadSchema,
}

impl TonConnectPayload {
    fn try_hash(&self) -> Result<near_sdk::CryptoHash, StringError> {
        let timestamp: u64 = self
            .timestamp
            .timestamp()
            .try_into()
            .map_err(|_| Error::custom("negative timestamp"))?;

        let context = TonConnectPayloadContext {
            address: self.address,
            domain: Cow::Borrowed(self.domain.as_str()),
            timestamp,
        };

        self.payload.hash_with_context(context)
    }
}

impl Payload for TonConnectPayload {
    #[inline]
    fn hash(&self) -> near_sdk::CryptoHash {
        self.try_hash().unwrap_or_panic_str()
    }
}

<<<<<<< HEAD
/// See <https://docs.tonconsole.com/academy/sign-data#choosing-the-right-format>
#[cfg_attr(test, derive(arbitrary::Arbitrary))]
#[near(serializers = [json])]
#[serde(tag = "type", rename_all = "snake_case")]
#[derive(Debug, Clone, PartialEq, Eq)]
pub enum TonConnectPayloadSchema {
    Text {
        text: String,
    },
    Binary {
        #[serde_as(as = "Base64")]
        bytes: Vec<u8>,
    },
    Cell {
        schema_crc: u32,
        #[serde_as(as = "AsBoC<Base64>")]
        cell: Cell,
    },
}

/// ```tlb
/// message#75569022 schema_hash:uint32 timestamp:uint64 userAddress:MsgAddress
///                  {n:#} appDomain:^(SnakeData ~n) payload:^Cell = Message;
/// ```
#[derive(Debug, Clone)]
pub struct TonConnectCellMessage<'a, T = Cell> {
    pub schema_crc: u32,
    pub timestamp: u64,
    pub user_address: Cow<'a, MsgAddress>,
    pub app_domain: Cow<'a, str>,
    pub payload: T,
}

/// ```tlb
/// message#75569022
/// ```
#[allow(clippy::unreadable_literal)]
const MESSAGE_TAG: u32 = 0x75569022;

impl<T> CellSerialize for TonConnectCellMessage<'_, T>
where
    T: CellSerialize,
{
    fn store(&self, builder: &mut CellBuilder) -> Result<(), CellBuilderError> {
        builder
            // message#75569022
            .pack(MESSAGE_TAG)?
            // schema_hash:uint32
            .pack(self.schema_crc)?
            // timestamp:uint64
            .pack(self.timestamp)?
            // userAddress:MsgAddress
            .pack(&self.user_address)?
            // {n:#} appDomain:^(SnakeData ~n)
            .store_as::<_, Ref<SnakeData>>(self.app_domain.as_ref())?
            // payload:^Cell
            .store_as::<_, Ref>(&self.payload)?;
        Ok(())
    }
}

=======
>>>>>>> dcb3e958
#[cfg_attr(test, derive(arbitrary::Arbitrary))]
#[near(serializers = [json])]
#[autoimpl(Deref using self.payload)]
#[derive(Debug, Clone, PartialEq, Eq)]
pub struct SignedTonConnectPayload {
    #[serde(flatten)]
    pub payload: TonConnectPayload,

    #[serde_as(as = "AsCurve<Ed25519>")]
    pub public_key: <Ed25519 as Curve>::PublicKey,
    #[serde_as(as = "AsCurve<Ed25519>")]
    pub signature: <Ed25519 as Curve>::Signature,
}

impl Payload for SignedTonConnectPayload {
    #[inline]
    fn hash(&self) -> near_sdk::CryptoHash {
        self.payload.hash()
    }
}

impl SignedPayload for SignedTonConnectPayload {
    type PublicKey = <Ed25519 as Curve>::PublicKey;

    #[inline]
    fn verify(&self) -> Option<Self::PublicKey> {
        Ed25519::verify(&self.signature, &self.hash(), &self.public_key)
    }
}

#[cfg(test)]
#[allow(clippy::unreadable_literal)]
mod tests {
    use super::*;

    use arbitrary::{Arbitrary, Unstructured};
    use defuse_test_utils::random::random_bytes;
    use hex_literal::hex;
    use near_sdk::serde_json;
    use rstest::rstest;
    use tlb_ton::UnixTimestamp;

    #[cfg(feature = "text")]
    #[rstest]
    fn verify_text(random_bytes: Vec<u8>) {
        verify(
            &SignedTonConnectPayload {
                payload: TonConnectPayload {
                    address: "0:f4809e5ffac9dc42a6b1d94c5e74ad5fd86378de675c805f2274d0055cbc9378"
                        .parse()
                        .unwrap(),
                    domain: "ton-connect.github.io".to_string(),
                    timestamp: DateTime::from_timestamp(1747759882, 0).unwrap(),
                    payload: TonConnectPayloadSchema::text("Hello, TON!".repeat(100)),
                },
                public_key: hex!(
                    "22e795a07e832fc9084ca35a488a711f1dbedef637d4e886a6997d93ee2c2e37"
                ),
                signature: hex!(
                    "7bc628f6d634ab6ddaf10463742b13f0ede3cb828737d9ce1962cc808fbfe7035e77c1a3d0b682acf02d645cc1a244992b276552c0e1c57d30b03c2820d73d01"
                ),
            },
            &random_bytes,
        );
    }

    #[cfg(feature = "binary")]
    #[rstest]
    fn verify_binary(random_bytes: Vec<u8>) {
        verify(
            &SignedTonConnectPayload {
                payload: TonConnectPayload {
                    address: "0:f4809e5ffac9dc42a6b1d94c5e74ad5fd86378de675c805f2274d0055cbc9378"
                        .parse()
                        .unwrap(),
                    domain: "ton-connect.github.io".to_string(),
                    timestamp: DateTime::from_timestamp(1747760435, 0).unwrap(),
                    payload: TonConnectPayloadSchema::binary(hex!("48656c6c6f2c20544f4e21")),
                },
                public_key: hex!(
                    "22e795a07e832fc9084ca35a488a711f1dbedef637d4e886a6997d93ee2c2e37"
                ),
                signature: hex!(
                    "9cf4c1c16b47afce46940eb9cd410894f31544b74206c2254bb1651f9b32cf5b0e482b78a2e8251e54d3517fae4b06c6f23546667d63ff62dccce70451698d01"
                ),
            },
            &random_bytes,
        );
    }

    #[cfg(feature = "cell")]
    #[rstest]
    fn verify_cell(random_bytes: Vec<u8>) {
        use tlb_ton::BagOfCells;

        verify(
            &SignedTonConnectPayload {
                payload: TonConnectPayload {
                    address: "0:f4809e5ffac9dc42a6b1d94c5e74ad5fd86378de675c805f2274d0055cbc9378"
                        .parse()
                        .unwrap(),
                    domain: "ton-connect.github.io".to_string(),
                    timestamp: DateTime::from_timestamp(1747772412, 0).unwrap(),
                    payload: TonConnectPayloadSchema::cell(
                        0x2eccd0c1,
                        BagOfCells::parse_base64("te6cckEBAQEAEQAAHgAAAABIZWxsbywgVE9OIb7WCx4=")
                            .unwrap()
                            .into_single_root()
                            .unwrap()
                            .as_ref()
                            .clone(),
                    ),
                },
                public_key: hex!(
                    "22e795a07e832fc9084ca35a488a711f1dbedef637d4e886a6997d93ee2c2e37"
                ),
                signature: hex!(
                    "6ad083855374c201c2acb14aa4e7eef44603c8d356624c8fd3b6be3babd84bd8bc7390f0ed4484ab58a535b3088681e0006839eb07136470985b3a33bfa17c05"
                ),
            },
            &random_bytes,
        );
    }

    fn verify(signed: &SignedTonConnectPayload, random_bytes: &[u8]) {
        verify_ok(signed, true);

        // tampering
        let mut u = Unstructured::new(random_bytes);
        {
            let mut t = signed.clone();
            t.payload.address = Arbitrary::arbitrary(&mut u).unwrap();
            dbg!(&t.payload.address);
            verify_ok(&t, false);
        }
        {
            let mut t = signed.clone();
            t.payload.domain = Arbitrary::arbitrary(&mut u).unwrap();
            dbg!(&t.payload.domain);
            verify_ok(&t, false);
        }
        {
            let mut t = signed.clone();
            t.payload.timestamp = UnixTimestamp::arbitrary(&mut u).unwrap();
            dbg!(&t.payload.timestamp);
            verify_ok(&t, false);
        }
        {
            let mut t = signed.clone();
            t.payload.payload = Arbitrary::arbitrary(&mut u).unwrap();
            dbg!(&t.payload.payload);
            verify_ok(&t, false);
        }
    }

    #[rstest]
    fn arbitrary(random_bytes: Vec<u8>) {
        verify_ok(
            &Unstructured::new(&random_bytes).arbitrary().unwrap(),
            false,
        );
    }

    fn verify_ok(signed: &SignedTonConnectPayload, ok: bool) {
        let serialized = serde_json::to_string_pretty(signed).unwrap();
        println!("{}", &serialized);
        let deserialized: SignedTonConnectPayload = serde_json::from_str(&serialized).unwrap();

        assert_eq!(&deserialized, signed);
        assert_eq!(deserialized.verify(), ok.then_some(deserialized.public_key));
    }
}<|MERGE_RESOLUTION|>--- conflicted
+++ resolved
@@ -7,20 +7,10 @@
 use defuse_crypto::{Curve, Ed25519, Payload, SignedPayload, serde::AsCurve};
 use defuse_near_utils::UnwrapOrPanicError;
 use impl_tools::autoimpl;
-<<<<<<< HEAD
-use near_sdk::{env, near};
-use serde_with::{DisplayFromStr, PickFirst, TimestampSeconds, serde_as};
-use tlb_ton::{
-    Cell, Error, MsgAddress, StringError,
-    r#as::{Ref, SnakeData},
-    bits::ser::BitWriterExt,
-    ser::{CellBuilder, CellBuilderError, CellSerialize, CellSerializeExt},
-};
-=======
 use near_sdk::near;
 use serde_with::{PickFirst, TimestampSeconds, serde_as};
 use tlb_ton::{Error, MsgAddress, StringError};
->>>>>>> dcb3e958
+use serde_with::DisplayFromStr;
 
 pub use schema::TonConnectPayloadSchema;
 pub use tlb_ton;
@@ -70,70 +60,6 @@
     }
 }
 
-<<<<<<< HEAD
-/// See <https://docs.tonconsole.com/academy/sign-data#choosing-the-right-format>
-#[cfg_attr(test, derive(arbitrary::Arbitrary))]
-#[near(serializers = [json])]
-#[serde(tag = "type", rename_all = "snake_case")]
-#[derive(Debug, Clone, PartialEq, Eq)]
-pub enum TonConnectPayloadSchema {
-    Text {
-        text: String,
-    },
-    Binary {
-        #[serde_as(as = "Base64")]
-        bytes: Vec<u8>,
-    },
-    Cell {
-        schema_crc: u32,
-        #[serde_as(as = "AsBoC<Base64>")]
-        cell: Cell,
-    },
-}
-
-/// ```tlb
-/// message#75569022 schema_hash:uint32 timestamp:uint64 userAddress:MsgAddress
-///                  {n:#} appDomain:^(SnakeData ~n) payload:^Cell = Message;
-/// ```
-#[derive(Debug, Clone)]
-pub struct TonConnectCellMessage<'a, T = Cell> {
-    pub schema_crc: u32,
-    pub timestamp: u64,
-    pub user_address: Cow<'a, MsgAddress>,
-    pub app_domain: Cow<'a, str>,
-    pub payload: T,
-}
-
-/// ```tlb
-/// message#75569022
-/// ```
-#[allow(clippy::unreadable_literal)]
-const MESSAGE_TAG: u32 = 0x75569022;
-
-impl<T> CellSerialize for TonConnectCellMessage<'_, T>
-where
-    T: CellSerialize,
-{
-    fn store(&self, builder: &mut CellBuilder) -> Result<(), CellBuilderError> {
-        builder
-            // message#75569022
-            .pack(MESSAGE_TAG)?
-            // schema_hash:uint32
-            .pack(self.schema_crc)?
-            // timestamp:uint64
-            .pack(self.timestamp)?
-            // userAddress:MsgAddress
-            .pack(&self.user_address)?
-            // {n:#} appDomain:^(SnakeData ~n)
-            .store_as::<_, Ref<SnakeData>>(self.app_domain.as_ref())?
-            // payload:^Cell
-            .store_as::<_, Ref>(&self.payload)?;
-        Ok(())
-    }
-}
-
-=======
->>>>>>> dcb3e958
 #[cfg_attr(test, derive(arbitrary::Arbitrary))]
 #[near(serializers = [json])]
 #[autoimpl(Deref using self.payload)]
